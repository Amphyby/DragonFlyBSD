/*
 * Copyright (c) 1982, 1989, 1993
 *	The Regents of the University of California.  All rights reserved.
 *
 * Redistribution and use in source and binary forms, with or without
 * modification, are permitted provided that the following conditions
 * are met:
 * 1. Redistributions of source code must retain the above copyright
 *    notice, this list of conditions and the following disclaimer.
 * 2. Redistributions in binary form must reproduce the above copyright
 *    notice, this list of conditions and the following disclaimer in the
 *    documentation and/or other materials provided with the distribution.
 * 3. All advertising materials mentioning features or use of this software
 *    must display the following acknowledgement:
 *	This product includes software developed by the University of
 *	California, Berkeley and its contributors.
 * 4. Neither the name of the University nor the names of its contributors
 *    may be used to endorse or promote products derived from this software
 *    without specific prior written permission.
 *
 * THIS SOFTWARE IS PROVIDED BY THE REGENTS AND CONTRIBUTORS ``AS IS'' AND
 * ANY EXPRESS OR IMPLIED WARRANTIES, INCLUDING, BUT NOT LIMITED TO, THE
 * IMPLIED WARRANTIES OF MERCHANTABILITY AND FITNESS FOR A PARTICULAR PURPOSE
 * ARE DISCLAIMED.  IN NO EVENT SHALL THE REGENTS OR CONTRIBUTORS BE LIABLE
 * FOR ANY DIRECT, INDIRECT, INCIDENTAL, SPECIAL, EXEMPLARY, OR CONSEQUENTIAL
 * DAMAGES (INCLUDING, BUT NOT LIMITED TO, PROCUREMENT OF SUBSTITUTE GOODS
 * OR SERVICES; LOSS OF USE, DATA, OR PROFITS; OR BUSINESS INTERRUPTION)
 * HOWEVER CAUSED AND ON ANY THEORY OF LIABILITY, WHETHER IN CONTRACT, STRICT
 * LIABILITY, OR TORT (INCLUDING NEGLIGENCE OR OTHERWISE) ARISING IN ANY WAY
 * OUT OF THE USE OF THIS SOFTWARE, EVEN IF ADVISED OF THE POSSIBILITY OF
 * SUCH DAMAGE.
 *
 *	@(#)if_ethersubr.c	8.1 (Berkeley) 6/10/93
 * $FreeBSD: src/sys/net/if_ethersubr.c,v 1.70.2.33 2003/04/28 15:45:53 archie Exp $
 * $DragonFly: src/sys/net/if_ethersubr.c,v 1.96 2008/11/22 04:00:53 sephe Exp $
 */

#include "opt_atalk.h"
#include "opt_inet.h"
#include "opt_inet6.h"
#include "opt_ipx.h"
#include "opt_mpls.h"
#include "opt_netgraph.h"
#include "opt_carp.h"
#include "opt_rss.h"

#include <sys/param.h>
#include <sys/systm.h>
#include <sys/globaldata.h>
#include <sys/kernel.h>
#include <sys/ktr.h>
#include <sys/lock.h>
#include <sys/malloc.h>
#include <sys/mbuf.h>
#include <sys/msgport.h>
#include <sys/socket.h>
#include <sys/sockio.h>
#include <sys/sysctl.h>
#include <sys/thread.h>
#include <sys/thread2.h>

#include <net/if.h>
#include <net/netisr.h>
#include <net/route.h>
#include <net/if_llc.h>
#include <net/if_dl.h>
#include <net/if_types.h>
#include <net/ifq_var.h>
#include <net/bpf.h>
#include <net/ethernet.h>
#include <net/vlan/if_vlan_ether.h>
#include <net/netmsg2.h>

#if defined(INET) || defined(INET6)
#include <netinet/in.h>
#include <netinet/ip_var.h>
#include <netinet/if_ether.h>
#include <netinet/ip_flow.h>
#include <net/ipfw/ip_fw.h>
#include <net/dummynet/ip_dummynet.h>
#endif
#ifdef INET6
#include <netinet6/nd6.h>
#endif

#ifdef CARP
#include <netinet/ip_carp.h>
#endif

#ifdef IPX
#include <netproto/ipx/ipx.h>
#include <netproto/ipx/ipx_if.h>
int (*ef_inputp)(struct ifnet*, const struct ether_header *eh, struct mbuf *m);
int (*ef_outputp)(struct ifnet *ifp, struct mbuf **mp, struct sockaddr *dst,
		  short *tp, int *hlen);
#endif

#ifdef NS
#include <netns/ns.h>
#include <netns/ns_if.h>
ushort ns_nettype;
int ether_outputdebug = 0;
int ether_inputdebug = 0;
#endif

#ifdef NETATALK
#include <netproto/atalk/at.h>
#include <netproto/atalk/at_var.h>
#include <netproto/atalk/at_extern.h>

#define	llc_snap_org_code	llc_un.type_snap.org_code
#define	llc_snap_ether_type	llc_un.type_snap.ether_type

extern u_char	at_org_code[3];
extern u_char	aarp_org_code[3];
#endif /* NETATALK */

#ifdef MPLS
#include <netproto/mpls/mpls.h>
#endif

/* netgraph node hooks for ng_ether(4) */
void	(*ng_ether_input_p)(struct ifnet *ifp, struct mbuf **mp);
void	(*ng_ether_input_orphan_p)(struct ifnet *ifp,
		struct mbuf *m, const struct ether_header *eh);
int	(*ng_ether_output_p)(struct ifnet *ifp, struct mbuf **mp);
void	(*ng_ether_attach_p)(struct ifnet *ifp);
void	(*ng_ether_detach_p)(struct ifnet *ifp);

void	(*vlan_input_p)(struct mbuf *);

static int ether_output(struct ifnet *, struct mbuf *, struct sockaddr *,
			struct rtentry *);
static void ether_restore_header(struct mbuf **, const struct ether_header *,
				 const struct ether_header *);

/*
 * if_bridge support
 */
struct mbuf *(*bridge_input_p)(struct ifnet *, struct mbuf *);
int (*bridge_output_p)(struct ifnet *, struct mbuf *);
void (*bridge_dn_p)(struct mbuf *, struct ifnet *);

static int ether_resolvemulti(struct ifnet *, struct sockaddr **,
			      struct sockaddr *);

const uint8_t etherbroadcastaddr[ETHER_ADDR_LEN] = {
	0xff, 0xff, 0xff, 0xff, 0xff, 0xff
};

#define gotoerr(e) do { error = (e); goto bad; } while (0)
#define IFP2AC(ifp) ((struct arpcom *)(ifp))

static boolean_t ether_ipfw_chk(struct mbuf **m0, struct ifnet *dst,
				struct ip_fw **rule,
				const struct ether_header *eh);

static int ether_ipfw;
static u_int ether_restore_hdr;
static u_int ether_prepend_hdr;

#ifdef RSS_DEBUG
static u_int ether_pktinfo_try;
static u_int ether_pktinfo_hit;
static u_int ether_rss_nopi;
static u_int ether_rss_nohash;
#endif

SYSCTL_DECL(_net_link);
SYSCTL_NODE(_net_link, IFT_ETHER, ether, CTLFLAG_RW, 0, "Ethernet");
SYSCTL_INT(_net_link_ether, OID_AUTO, ipfw, CTLFLAG_RW,
	   &ether_ipfw, 0, "Pass ether pkts through firewall");
SYSCTL_UINT(_net_link_ether, OID_AUTO, restore_hdr, CTLFLAG_RW,
	    &ether_restore_hdr, 0, "# of ether header restoration");
SYSCTL_UINT(_net_link_ether, OID_AUTO, prepend_hdr, CTLFLAG_RW,
	    &ether_prepend_hdr, 0,
	    "# of ether header restoration which prepends mbuf");
#ifdef RSS_DEBUG
SYSCTL_UINT(_net_link_ether, OID_AUTO, rss_nopi, CTLFLAG_RW,
	    &ether_rss_nopi, 0, "# of packets do not have pktinfo");
SYSCTL_UINT(_net_link_ether, OID_AUTO, rss_nohash, CTLFLAG_RW,
	    &ether_rss_nohash, 0, "# of packets do not have hash");
SYSCTL_UINT(_net_link_ether, OID_AUTO, pktinfo_try, CTLFLAG_RW,
	    &ether_pktinfo_try, 0,
	    "# of tries to find packets' msgport using pktinfo");
SYSCTL_UINT(_net_link_ether, OID_AUTO, pktinfo_hit, CTLFLAG_RW,
	    &ether_pktinfo_hit, 0,
	    "# of packets whose msgport are found using pktinfo");
#endif

#define ETHER_KTR_STR		"ifp=%p"
#define ETHER_KTR_ARG_SIZE	(sizeof(void *))
#ifndef KTR_ETHERNET
#define KTR_ETHERNET		KTR_ALL
#endif
KTR_INFO_MASTER(ether);
KTR_INFO(KTR_ETHERNET, ether, chain_beg, 0, ETHER_KTR_STR, ETHER_KTR_ARG_SIZE);
KTR_INFO(KTR_ETHERNET, ether, chain_end, 1, ETHER_KTR_STR, ETHER_KTR_ARG_SIZE);
KTR_INFO(KTR_ETHERNET, ether, disp_beg, 2, ETHER_KTR_STR, ETHER_KTR_ARG_SIZE);
KTR_INFO(KTR_ETHERNET, ether, disp_end, 3, ETHER_KTR_STR, ETHER_KTR_ARG_SIZE);
#define logether(name, arg)	KTR_LOG(ether_ ## name, arg)

/*
 * Ethernet output routine.
 * Encapsulate a packet of type family for the local net.
 * Use trailer local net encapsulation if enough data in first
 * packet leaves a multiple of 512 bytes of data in remainder.
 * Assumes that ifp is actually pointer to arpcom structure.
 */
static int
ether_output(struct ifnet *ifp, struct mbuf *m, struct sockaddr *dst,
	     struct rtentry *rt)
{
	struct ether_header *eh, *deh;
	u_char *edst;
	int loop_copy = 0;
	int hlen = ETHER_HDR_LEN;	/* link layer header length */
	struct arpcom *ac = IFP2AC(ifp);
	int error;

	ASSERT_NOT_SERIALIZED(ifp->if_serializer);

	if (ifp->if_flags & IFF_MONITOR)
		gotoerr(ENETDOWN);
	if ((ifp->if_flags & (IFF_UP | IFF_RUNNING)) != (IFF_UP | IFF_RUNNING))
		gotoerr(ENETDOWN);

	M_PREPEND(m, sizeof(struct ether_header), MB_DONTWAIT);
	if (m == NULL)
		return (ENOBUFS);
	eh = mtod(m, struct ether_header *);
	edst = eh->ether_dhost;

	/*
	 * Fill in the destination ethernet address and frame type.
	 */
	switch (dst->sa_family) {
#ifdef INET
	case AF_INET:
		if (!arpresolve(ifp, rt, m, dst, edst))
			return (0);	/* if not yet resolved */
#ifdef MPLS
		if (m->m_flags & M_MPLSLABELED)
			eh->ether_type = htons(ETHERTYPE_MPLS);
		else
#endif
			eh->ether_type = htons(ETHERTYPE_IP);
		break;
#endif
#ifdef INET6
	case AF_INET6:
		if (!nd6_storelladdr(&ac->ac_if, rt, m, dst, edst))
			return (0);		/* Something bad happenned. */
		eh->ether_type = htons(ETHERTYPE_IPV6);
		break;
#endif
#ifdef IPX
	case AF_IPX:
		if (ef_outputp != NULL) {
			/*
			 * Hold BGL and recheck ef_outputp
			 */
			get_mplock();
			if (ef_outputp != NULL) {
				error = ef_outputp(ifp, &m, dst,
						   &eh->ether_type, &hlen);
				rel_mplock();
				if (error)
					goto bad;
				else
					break;
			}
			rel_mplock();
		}
		eh->ether_type = htons(ETHERTYPE_IPX);
		bcopy(&(((struct sockaddr_ipx *)dst)->sipx_addr.x_host),
		      edst, ETHER_ADDR_LEN);
		break;
#endif
#ifdef NETATALK
	case AF_APPLETALK: {
		struct at_ifaddr *aa;

		/*
		 * Hold BGL
		 */
		get_mplock();

		if ((aa = at_ifawithnet((struct sockaddr_at *)dst)) == NULL) {
			error = 0;	/* XXX */
			rel_mplock();
			goto bad;
		}
		/*
		 * In the phase 2 case, need to prepend an mbuf for
		 * the llc header.  Since we must preserve the value
		 * of m, which is passed to us by value, we m_copy()
		 * the first mbuf, and use it for our llc header.
		 */
		if (aa->aa_flags & AFA_PHASE2) {
			struct llc llc;

			M_PREPEND(m, sizeof(struct llc), MB_DONTWAIT);
			eh = mtod(m, struct ether_header *);
			edst = eh->ether_dhost;
			llc.llc_dsap = llc.llc_ssap = LLC_SNAP_LSAP;
			llc.llc_control = LLC_UI;
			bcopy(at_org_code, llc.llc_snap_org_code,
			      sizeof at_org_code);
			llc.llc_snap_ether_type = htons(ETHERTYPE_AT);
			bcopy(&llc,
			      mtod(m, caddr_t) + sizeof(struct ether_header),
			      sizeof(struct llc));
			eh->ether_type = htons(m->m_pkthdr.len);
			hlen = sizeof(struct llc) + ETHER_HDR_LEN;
		} else {
			eh->ether_type = htons(ETHERTYPE_AT);
		}
		if (!aarpresolve(ac, m, (struct sockaddr_at *)dst, edst)) {
			rel_mplock();
			return (0);
		}

		rel_mplock();
		break;
	  }
#endif
#ifdef NS
	case AF_NS:
		switch(ns_nettype) {
		default:
		case 0x8137:	/* Novell Ethernet_II Ethernet TYPE II */
			eh->ether_type = 0x8137;
			break;
		case 0x0:	/* Novell 802.3 */
			eh->ether_type = htons(m->m_pkthdr.len);
			break;
		case 0xe0e0:	/* Novell 802.2 and Token-Ring */
			M_PREPEND(m, 3, MB_DONTWAIT);
			eh = mtod(m, struct ether_header *);
			edst = eh->ether_dhost;
			eh->ether_type = htons(m->m_pkthdr.len);
			cp = mtod(m, u_char *) + sizeof(struct ether_header);
			*cp++ = 0xE0;
			*cp++ = 0xE0;
			*cp++ = 0x03;
			break;
		}
		bcopy(&(((struct sockaddr_ns *)dst)->sns_addr.x_host), edst,
		      ETHER_ADDR_LEN);
		/*
		 * XXX if ns_thishost is the same as the node's ethernet
		 * address then just the default code will catch this anyhow.
		 * So I'm not sure if this next clause should be here at all?
		 * [JRE]
		 */
		if (bcmp(edst, &ns_thishost, ETHER_ADDR_LEN) == 0) {
			m->m_pkthdr.rcvif = ifp;
			netisr_dispatch(NETISR_NS, m);
			return (error);
		}
		if (bcmp(edst, &ns_broadhost, ETHER_ADDR_LEN) == 0)
			m->m_flags |= M_BCAST;
		break;
#endif
	case pseudo_AF_HDRCMPLT:
	case AF_UNSPEC:
		loop_copy = -1; /* if this is for us, don't do it */
		deh = (struct ether_header *)dst->sa_data;
		memcpy(edst, deh->ether_dhost, ETHER_ADDR_LEN);
		eh->ether_type = deh->ether_type;
		break;

	default:
		if_printf(ifp, "can't handle af%d\n", dst->sa_family);
		gotoerr(EAFNOSUPPORT);
	}

	if (dst->sa_family == pseudo_AF_HDRCMPLT)	/* unlikely */
		memcpy(eh->ether_shost,
		       ((struct ether_header *)dst->sa_data)->ether_shost,
		       ETHER_ADDR_LEN);
	else
		memcpy(eh->ether_shost, ac->ac_enaddr, ETHER_ADDR_LEN);

	/*
	 * Bridges require special output handling.
	 */
	if (ifp->if_bridge) {
		KASSERT(bridge_output_p != NULL,
			("%s: if_bridge not loaded!", __func__));
		return bridge_output_p(ifp, m);
	}

	/*
	 * If a simplex interface, and the packet is being sent to our
	 * Ethernet address or a broadcast address, loopback a copy.
	 * XXX To make a simplex device behave exactly like a duplex
	 * device, we should copy in the case of sending to our own
	 * ethernet address (thus letting the original actually appear
	 * on the wire). However, we don't do that here for security
	 * reasons and compatibility with the original behavior.
	 */
	if ((ifp->if_flags & IFF_SIMPLEX) && (loop_copy != -1)) {
		int csum_flags = 0;

		if (m->m_pkthdr.csum_flags & CSUM_IP)
			csum_flags |= (CSUM_IP_CHECKED | CSUM_IP_VALID);
		if (m->m_pkthdr.csum_flags & CSUM_DELAY_DATA)
			csum_flags |= (CSUM_DATA_VALID | CSUM_PSEUDO_HDR);
		if ((m->m_flags & M_BCAST) || (loop_copy > 0)) {
			struct mbuf *n;

			if ((n = m_copypacket(m, MB_DONTWAIT)) != NULL) {
				n->m_pkthdr.csum_flags |= csum_flags;
				if (csum_flags & CSUM_DATA_VALID)
					n->m_pkthdr.csum_data = 0xffff;
				if_simloop(ifp, n, dst->sa_family, hlen);
			} else
				ifp->if_iqdrops++;
		} else if (bcmp(eh->ether_dhost, eh->ether_shost,
				ETHER_ADDR_LEN) == 0) {
			m->m_pkthdr.csum_flags |= csum_flags;
			if (csum_flags & CSUM_DATA_VALID)
				m->m_pkthdr.csum_data = 0xffff;
			if_simloop(ifp, m, dst->sa_family, hlen);
			return (0);	/* XXX */
		}
	}

#ifdef CARP
	if (ifp->if_carp) {
		/*
		 * Hold BGL and recheck ifp->if_carp
		 */
		get_mplock();
		if (ifp->if_carp && (error = carp_output(ifp, m, dst, NULL))) {
			rel_mplock();
			goto bad;
		}
		rel_mplock();
	}
#endif
 

	/* Handle ng_ether(4) processing, if any */
	if (ng_ether_output_p != NULL) {
		/*
		 * Hold BGL and recheck ng_ether_output_p
		 */
		get_mplock();
		if (ng_ether_output_p != NULL) {
			if ((error = ng_ether_output_p(ifp, &m)) != 0) {
				rel_mplock();
				goto bad;
			}
			if (m == NULL) {
				rel_mplock();
				return (0);
			}
		}
		rel_mplock();
	}

	/* Continue with link-layer output */
	return ether_output_frame(ifp, m);

bad:
	m_freem(m);
	return (error);
}

/*
 * Ethernet link layer output routine to send a raw frame to the device.
 *
 * This assumes that the 14 byte Ethernet header is present and contiguous
 * in the first mbuf.
 */
int
ether_output_frame(struct ifnet *ifp, struct mbuf *m)
{
	struct ip_fw *rule = NULL;
	int error = 0;
	struct altq_pktattr pktattr;

	ASSERT_NOT_SERIALIZED(ifp->if_serializer);

	if (m->m_pkthdr.fw_flags & DUMMYNET_MBUF_TAGGED) {
		struct m_tag *mtag;

		/* Extract info from dummynet tag */
		mtag = m_tag_find(m, PACKET_TAG_DUMMYNET, NULL);
		KKASSERT(mtag != NULL);
		rule = ((struct dn_pkt *)m_tag_data(mtag))->dn_priv;
		KKASSERT(rule != NULL);

		m_tag_delete(m, mtag);
		m->m_pkthdr.fw_flags &= ~DUMMYNET_MBUF_TAGGED;
	}

	if (ifq_is_enabled(&ifp->if_snd))
		altq_etherclassify(&ifp->if_snd, m, &pktattr);
	crit_enter();
	if (IPFW_LOADED && ether_ipfw != 0) {
		struct ether_header save_eh, *eh;

		eh = mtod(m, struct ether_header *);
		save_eh = *eh;
		m_adj(m, ETHER_HDR_LEN);
		if (!ether_ipfw_chk(&m, ifp, &rule, eh)) {
			crit_exit();
			if (m != NULL) {
				m_freem(m);
				return ENOBUFS; /* pkt dropped */
			} else
				return 0;	/* consumed e.g. in a pipe */
		}

		/* packet was ok, restore the ethernet header */
		ether_restore_header(&m, eh, &save_eh);
		if (m == NULL) {
			crit_exit();
			return ENOBUFS;
		}
	}
	crit_exit();

	/*
	 * Queue message on interface, update output statistics if
	 * successful, and start output if interface not yet active.
	 */
	error = ifq_dispatch(ifp, m, &pktattr);
	return (error);
}

/*
 * ipfw processing for ethernet packets (in and out).
 * The second parameter is NULL from ether_demux(), and ifp from
 * ether_output_frame().
 */
static boolean_t
ether_ipfw_chk(struct mbuf **m0, struct ifnet *dst, struct ip_fw **rule,
	       const struct ether_header *eh)
{
	struct ether_header save_eh = *eh;	/* might be a ptr in *m0 */
	struct ip_fw_args args;
	struct m_tag *mtag;
	struct mbuf *m;
	int i;

	if (*rule != NULL && fw_one_pass)
		return TRUE; /* dummynet packet, already partially processed */

	/*
	 * I need some amount of data to be contiguous.
	 */
	i = min((*m0)->m_pkthdr.len, max_protohdr);
	if ((*m0)->m_len < i) {
		*m0 = m_pullup(*m0, i);
		if (*m0 == NULL)
			return FALSE;
	}

	/*
	 * Clean up tags
	 */
	if ((mtag = m_tag_find(*m0, PACKET_TAG_IPFW_DIVERT, NULL)) != NULL)
		m_tag_delete(*m0, mtag);
	if ((*m0)->m_pkthdr.fw_flags & IPFORWARD_MBUF_TAGGED) {
		mtag = m_tag_find(*m0, PACKET_TAG_IPFORWARD, NULL);
		KKASSERT(mtag != NULL);
		m_tag_delete(*m0, mtag);
		(*m0)->m_pkthdr.fw_flags &= ~IPFORWARD_MBUF_TAGGED;
	}

	args.m = *m0;		/* the packet we are looking at		*/
	args.oif = dst;		/* destination, if any			*/
	args.rule = *rule;	/* matching rule to restart		*/
	args.eh = &save_eh;	/* MAC header for bridged/MAC packets	*/
	i = ip_fw_chk_ptr(&args);
	*m0 = args.m;
	*rule = args.rule;

	if (*m0 == NULL)
		return FALSE;

	switch (i) {
	case IP_FW_PASS:
		return TRUE;

	case IP_FW_DIVERT:
	case IP_FW_TEE:
	case IP_FW_DENY:
		/*
		 * XXX at some point add support for divert/forward actions.
		 * If none of the above matches, we have to drop the pkt.
		 */
		return FALSE;

	case IP_FW_DUMMYNET:
		/*
		 * Pass the pkt to dummynet, which consumes it.
		 */
		m = *m0;	/* pass the original to dummynet */
		*m0 = NULL;	/* and nothing back to the caller */

		ether_restore_header(&m, eh, &save_eh);
		if (m == NULL)
			return FALSE;

		ip_fw_dn_io_ptr(m, args.cookie,
				dst ? DN_TO_ETH_OUT: DN_TO_ETH_DEMUX, &args);
		ip_dn_queue(m);
		return FALSE;

	default:
		panic("unknown ipfw return value: %d\n", i);
	}
}

static void
ether_input(struct ifnet *ifp, struct mbuf *m)
{
	ether_input_chain(ifp, m, NULL, NULL);
}

/*
 * Perform common duties while attaching to interface list
 */
void
ether_ifattach(struct ifnet *ifp, uint8_t *lla, lwkt_serialize_t serializer)
{
	ether_ifattach_bpf(ifp, lla, DLT_EN10MB, sizeof(struct ether_header),
			   serializer);
}

void
ether_ifattach_bpf(struct ifnet *ifp, uint8_t *lla, u_int dlt, u_int hdrlen,
		   lwkt_serialize_t serializer)
{
	struct sockaddr_dl *sdl;

	ifp->if_type = IFT_ETHER;
	ifp->if_addrlen = ETHER_ADDR_LEN;
	ifp->if_hdrlen = ETHER_HDR_LEN;
	if_attach(ifp, serializer);
	ifp->if_mtu = ETHERMTU;
	if (ifp->if_baudrate == 0)
		ifp->if_baudrate = 10000000;
	ifp->if_output = ether_output;
	ifp->if_input = ether_input;
	ifp->if_resolvemulti = ether_resolvemulti;
	ifp->if_broadcastaddr = etherbroadcastaddr;
	sdl = IF_LLSOCKADDR(ifp);
	sdl->sdl_type = IFT_ETHER;
	sdl->sdl_alen = ifp->if_addrlen;
	bcopy(lla, LLADDR(sdl), ifp->if_addrlen);
	/*
	 * XXX Keep the current drivers happy.
	 * XXX Remove once all drivers have been cleaned up
	 */
	if (lla != IFP2AC(ifp)->ac_enaddr)
		bcopy(lla, IFP2AC(ifp)->ac_enaddr, ifp->if_addrlen);
	bpfattach(ifp, dlt, hdrlen);
	if (ng_ether_attach_p != NULL)
		(*ng_ether_attach_p)(ifp);

	if_printf(ifp, "MAC address: %6D\n", lla, ":");
}

/*
 * Perform common duties while detaching an Ethernet interface
 */
void
ether_ifdetach(struct ifnet *ifp)
{
	if_down(ifp);

	if (ng_ether_detach_p != NULL)
		(*ng_ether_detach_p)(ifp);
	bpfdetach(ifp);
	if_detach(ifp);
}

int
ether_ioctl(struct ifnet *ifp, int command, caddr_t data)
{
	struct ifaddr *ifa = (struct ifaddr *) data;
	struct ifreq *ifr = (struct ifreq *) data;
	int error = 0;

#define IF_INIT(ifp) \
do { \
	if (((ifp)->if_flags & IFF_UP) == 0) { \
		(ifp)->if_flags |= IFF_UP; \
		(ifp)->if_init((ifp)->if_softc); \
	} \
} while (0)

	ASSERT_SERIALIZED(ifp->if_serializer);

	switch (command) {
	case SIOCSIFADDR:
		switch (ifa->ifa_addr->sa_family) {
#ifdef INET
		case AF_INET:
			IF_INIT(ifp);	/* before arpwhohas */
			arp_ifinit(ifp, ifa);
			break;
#endif
#ifdef IPX
		/*
		 * XXX - This code is probably wrong
		 */
		case AF_IPX:
			{
			struct ipx_addr *ina = &IA_SIPX(ifa)->sipx_addr;
			struct arpcom *ac = IFP2AC(ifp);

			if (ipx_nullhost(*ina))
				ina->x_host = *(union ipx_host *) ac->ac_enaddr;
			else
				bcopy(ina->x_host.c_host, ac->ac_enaddr,
				      sizeof ac->ac_enaddr);

			IF_INIT(ifp);	/* Set new address. */
			break;
			}
#endif
#ifdef NS
		/*
		 * XXX - This code is probably wrong
		 */
		case AF_NS:
		{
			struct ns_addr *ina = &(IA_SNS(ifa)->sns_addr);
			struct arpcom *ac = IFP2AC(ifp);

			if (ns_nullhost(*ina))
				ina->x_host = *(union ns_host *)(ac->ac_enaddr);
			else
				bcopy(ina->x_host.c_host, ac->ac_enaddr,
				      sizeof ac->ac_enaddr);

			/*
			 * Set new address
			 */
			IF_INIT(ifp);
			break;
		}
#endif
		default:
			IF_INIT(ifp);
			break;
		}
		break;

	case SIOCGIFADDR:
		bcopy(IFP2AC(ifp)->ac_enaddr,
		      ((struct sockaddr *)ifr->ifr_data)->sa_data,
		      ETHER_ADDR_LEN);
		break;

	case SIOCSIFMTU:
		/*
		 * Set the interface MTU.
		 */
		if (ifr->ifr_mtu > ETHERMTU) {
			error = EINVAL;
		} else {
			ifp->if_mtu = ifr->ifr_mtu;
		}
		break;
	default:
		error = EINVAL;
		break;
	}
	return (error);

#undef IF_INIT
}

int
ether_resolvemulti(
	struct ifnet *ifp,
	struct sockaddr **llsa,
	struct sockaddr *sa)
{
	struct sockaddr_dl *sdl;
	struct sockaddr_in *sin;
#ifdef INET6
	struct sockaddr_in6 *sin6;
#endif
	u_char *e_addr;

	switch(sa->sa_family) {
	case AF_LINK:
		/*
		 * No mapping needed. Just check that it's a valid MC address.
		 */
		sdl = (struct sockaddr_dl *)sa;
		e_addr = LLADDR(sdl);
		if ((e_addr[0] & 1) != 1)
			return EADDRNOTAVAIL;
		*llsa = 0;
		return 0;

#ifdef INET
	case AF_INET:
		sin = (struct sockaddr_in *)sa;
		if (!IN_MULTICAST(ntohl(sin->sin_addr.s_addr)))
			return EADDRNOTAVAIL;
		MALLOC(sdl, struct sockaddr_dl *, sizeof *sdl, M_IFMADDR,
		       M_WAITOK | M_ZERO);
		sdl->sdl_len = sizeof *sdl;
		sdl->sdl_family = AF_LINK;
		sdl->sdl_index = ifp->if_index;
		sdl->sdl_type = IFT_ETHER;
		sdl->sdl_alen = ETHER_ADDR_LEN;
		e_addr = LLADDR(sdl);
		ETHER_MAP_IP_MULTICAST(&sin->sin_addr, e_addr);
		*llsa = (struct sockaddr *)sdl;
		return 0;
#endif
#ifdef INET6
	case AF_INET6:
		sin6 = (struct sockaddr_in6 *)sa;
		if (IN6_IS_ADDR_UNSPECIFIED(&sin6->sin6_addr)) {
			/*
			 * An IP6 address of 0 means listen to all
			 * of the Ethernet multicast address used for IP6.
			 * (This is used for multicast routers.)
			 */
			ifp->if_flags |= IFF_ALLMULTI;
			*llsa = 0;
			return 0;
		}
		if (!IN6_IS_ADDR_MULTICAST(&sin6->sin6_addr))
			return EADDRNOTAVAIL;
		MALLOC(sdl, struct sockaddr_dl *, sizeof *sdl, M_IFMADDR,
		       M_WAITOK | M_ZERO);
		sdl->sdl_len = sizeof *sdl;
		sdl->sdl_family = AF_LINK;
		sdl->sdl_index = ifp->if_index;
		sdl->sdl_type = IFT_ETHER;
		sdl->sdl_alen = ETHER_ADDR_LEN;
		e_addr = LLADDR(sdl);
		ETHER_MAP_IPV6_MULTICAST(&sin6->sin6_addr, e_addr);
		*llsa = (struct sockaddr *)sdl;
		return 0;
#endif

	default:
		/*
		 * Well, the text isn't quite right, but it's the name
		 * that counts...
		 */
		return EAFNOSUPPORT;
	}
}

#if 0
/*
 * This is for reference.  We have a table-driven version
 * of the little-endian crc32 generator, which is faster
 * than the double-loop.
 */
uint32_t
ether_crc32_le(const uint8_t *buf, size_t len)
{
	uint32_t c, crc, carry;
	size_t i, j;

	crc = 0xffffffffU;	/* initial value */

	for (i = 0; i < len; i++) {
		c = buf[i];
		for (j = 0; j < 8; j++) {
			carry = ((crc & 0x01) ? 1 : 0) ^ (c & 0x01);
			crc >>= 1;
			c >>= 1;
			if (carry)
				crc = (crc ^ ETHER_CRC_POLY_LE);
		}
	}

	return (crc);
}
#else
uint32_t
ether_crc32_le(const uint8_t *buf, size_t len)
{
	static const uint32_t crctab[] = {
		0x00000000, 0x1db71064, 0x3b6e20c8, 0x26d930ac,
		0x76dc4190, 0x6b6b51f4, 0x4db26158, 0x5005713c,
		0xedb88320, 0xf00f9344, 0xd6d6a3e8, 0xcb61b38c,
		0x9b64c2b0, 0x86d3d2d4, 0xa00ae278, 0xbdbdf21c
	};
	uint32_t crc;
	size_t i;

	crc = 0xffffffffU;	/* initial value */

	for (i = 0; i < len; i++) {
		crc ^= buf[i];
		crc = (crc >> 4) ^ crctab[crc & 0xf];
		crc = (crc >> 4) ^ crctab[crc & 0xf];
	}

	return (crc);
}
#endif

uint32_t
ether_crc32_be(const uint8_t *buf, size_t len)
{
	uint32_t c, crc, carry;
	size_t i, j;

	crc = 0xffffffffU;	/* initial value */

	for (i = 0; i < len; i++) {
		c = buf[i];
		for (j = 0; j < 8; j++) {
			carry = ((crc & 0x80000000U) ? 1 : 0) ^ (c & 0x01);
			crc <<= 1;
			c >>= 1;
			if (carry)
				crc = (crc ^ ETHER_CRC_POLY_BE) | carry;
		}
	}

	return (crc);
}

/*
 * find the size of ethernet header, and call classifier
 */
void
altq_etherclassify(struct ifaltq *ifq, struct mbuf *m,
		   struct altq_pktattr *pktattr)
{
	struct ether_header *eh;
	uint16_t ether_type;
	int hlen, af, hdrsize;
	caddr_t hdr;

	hlen = sizeof(struct ether_header);
	eh = mtod(m, struct ether_header *);

	ether_type = ntohs(eh->ether_type);
	if (ether_type < ETHERMTU) {
		/* ick! LLC/SNAP */
		struct llc *llc = (struct llc *)(eh + 1);
		hlen += 8;

		if (m->m_len < hlen ||
		    llc->llc_dsap != LLC_SNAP_LSAP ||
		    llc->llc_ssap != LLC_SNAP_LSAP ||
		    llc->llc_control != LLC_UI)
			goto bad;  /* not snap! */

		ether_type = ntohs(llc->llc_un.type_snap.ether_type);
	}

	if (ether_type == ETHERTYPE_IP) {
		af = AF_INET;
		hdrsize = 20;  /* sizeof(struct ip) */
#ifdef INET6
	} else if (ether_type == ETHERTYPE_IPV6) {
		af = AF_INET6;
		hdrsize = 40;  /* sizeof(struct ip6_hdr) */
#endif
	} else
		goto bad;

	while (m->m_len <= hlen) {
		hlen -= m->m_len;
		m = m->m_next;
	}
	hdr = m->m_data + hlen;
	if (m->m_len < hlen + hdrsize) {
		/*
		 * ip header is not in a single mbuf.  this should not
		 * happen in the current code.
		 * (todo: use m_pulldown in the future)
		 */
		goto bad;
	}
	m->m_data += hlen;
	m->m_len -= hlen;
	ifq_classify(ifq, m, af, pktattr);
	m->m_data -= hlen;
	m->m_len += hlen;

	return;

bad:
	pktattr->pattr_class = NULL;
	pktattr->pattr_hdr = NULL;
	pktattr->pattr_af = AF_UNSPEC;
}

static void
ether_restore_header(struct mbuf **m0, const struct ether_header *eh,
		     const struct ether_header *save_eh)
{
	struct mbuf *m = *m0;

	ether_restore_hdr++;

	/*
	 * Prepend the header, optimize for the common case of
	 * eh pointing into the mbuf.
	 */
	if ((const void *)(eh + 1) == (void *)m->m_data) {
		m->m_data -= ETHER_HDR_LEN;
		m->m_len += ETHER_HDR_LEN;
		m->m_pkthdr.len += ETHER_HDR_LEN;
	} else {
		ether_prepend_hdr++;

		M_PREPEND(m, ETHER_HDR_LEN, MB_DONTWAIT);
		if (m != NULL) {
			bcopy(save_eh, mtod(m, struct ether_header *),
			      ETHER_HDR_LEN);
		}
	}
	*m0 = m;
}

static void
ether_input_ipifunc(void *arg)
{
	struct mbuf *m, *next;
	lwkt_port_t port;

	m = arg;
	do {
		next = m->m_nextpkt;
		m->m_nextpkt = NULL;

		port = m->m_pkthdr.header;
		m->m_pkthdr.header = NULL;

		lwkt_sendmsg(port,
		&m->m_hdr.mh_netmsg.nm_netmsg.nm_lmsg);

		m = next;
	} while (m != NULL);
}

void
ether_input_dispatch(struct mbuf_chain *chain)
{
#ifdef SMP
	int i;

	logether(disp_beg, NULL);
	for (i = 0; i < ncpus; ++i) {
		if (chain[i].mc_head != NULL) {
			lwkt_send_ipiq(globaldata_find(i),
			ether_input_ipifunc, chain[i].mc_head);
		}
	}
#else
	logether(disp_beg, NULL);
	if (chain->mc_head != NULL)
		ether_input_ipifunc(chain->mc_head);
#endif
	logether(disp_end, NULL);
}

void
ether_input_chain_init(struct mbuf_chain *chain)
{
#ifdef SMP
	int i;

	for (i = 0; i < ncpus; ++i)
		chain[i].mc_head = chain[i].mc_tail = NULL;
#else
	chain->mc_head = chain->mc_tail = NULL;
#endif
}

/*
 * Upper layer processing for a received Ethernet packet.
 */
void
ether_demux_oncpu(struct ifnet *ifp, struct mbuf *m)
{
	struct ether_header *eh;
	int isr, redispatch, discard = 0;
	u_short ether_type;
	struct ip_fw *rule = NULL;
#ifdef NETATALK
	struct llc *l;
#endif

	M_ASSERTPKTHDR(m);
	KASSERT(m->m_len >= ETHER_HDR_LEN,
		("ether header is no contiguous!\n"));

	eh = mtod(m, struct ether_header *);

	if (m->m_pkthdr.fw_flags & DUMMYNET_MBUF_TAGGED) {
		struct m_tag *mtag;

		/* Extract info from dummynet tag */
		mtag = m_tag_find(m, PACKET_TAG_DUMMYNET, NULL);
		KKASSERT(mtag != NULL);
		rule = ((struct dn_pkt *)m_tag_data(mtag))->dn_priv;
		KKASSERT(rule != NULL);

		m_tag_delete(m, mtag);
		m->m_pkthdr.fw_flags &= ~DUMMYNET_MBUF_TAGGED;

		/* packet is passing the second time */
		goto post_stats;
	}

#ifdef CARP
	/*
	 * XXX: Okay, we need to call carp_forus() and - if it is for
	 * us jump over code that does the normal check
	 * "ac_enaddr == ether_dhost". The check sequence is a bit
	 * different from OpenBSD, so we jump over as few code as
	 * possible, to catch _all_ sanity checks. This needs
	 * evaluation, to see if the carp ether_dhost values break any
	 * of these checks!
	 */
	if (ifp->if_carp) {
		/*
		 * Hold BGL and recheck ifp->if_carp
		 */
		get_mplock();
		if (ifp->if_carp && carp_forus(ifp->if_carp, eh->ether_dhost)) {
			rel_mplock();
			goto post_stats;
		}
		rel_mplock();
	}
#endif

	/*
	 * We got a packet which was unicast to a different Ethernet
	 * address.  If the driver is working properly, then this
	 * situation can only happen when the interface is in
	 * promiscuous mode.  We defer the packet discarding until the
	 * vlan processing is done, so that vlan/bridge or vlan/netgraph
	 * could work.
	 */
	if (((ifp->if_flags & (IFF_PROMISC | IFF_PPROMISC)) == IFF_PROMISC) &&
	    !ETHER_IS_MULTICAST(eh->ether_dhost) &&
	    bcmp(eh->ether_dhost, IFP2AC(ifp)->ac_enaddr, ETHER_ADDR_LEN))
		discard = 1;

post_stats:
	if (IPFW_LOADED && ether_ipfw != 0 && !discard) {
		struct ether_header save_eh = *eh;

		/* XXX old crufty stuff, needs to be removed */
		m_adj(m, sizeof(struct ether_header));

		if (!ether_ipfw_chk(&m, NULL, &rule, eh)) {
			m_freem(m);
			return;
		}

		ether_restore_header(&m, eh, &save_eh);
		if (m == NULL)
			return;
		eh = mtod(m, struct ether_header *);
	}

	ether_type = ntohs(eh->ether_type);
	KKASSERT(ether_type != ETHERTYPE_VLAN);

	if (m->m_flags & M_VLANTAG) {
		void (*vlan_input_func)(struct mbuf *);

		vlan_input_func = vlan_input_p;
		if (vlan_input_func != NULL) {
			vlan_input_func(m);
		} else {
			m->m_pkthdr.rcvif->if_noproto++;
			m_freem(m);
		}
		return;
	}

	/*
	 * If we have been asked to discard this packet
	 * (e.g. not for us), drop it before entering
	 * the upper layer.
	 */
	if (discard) {
		m_freem(m);
		return;
	}

	/*
	 * Clear protocol specific flags,
	 * before entering the upper layer.
	 */
	m->m_flags &= ~M_ETHER_FLAGS;

	/* Strip ethernet header. */
	m_adj(m, sizeof(struct ether_header));

	/*
	 * By default, we don't need to do the redispatch; for the
	 * most common packet types, e.g. IPv4, ether_input_chain()
	 * has already picked up the correct target network msgport.
	 */
	redispatch = 0;

	switch (ether_type) {
#ifdef INET
	case ETHERTYPE_IP:
		if ((m->m_flags & M_LENCHECKED) == 0) {
			if (!ip_lengthcheck(&m))
				return;
		}
		if (ipflow_fastforward(m))
			return;
		isr = NETISR_IP;
		break;

	case ETHERTYPE_ARP:
		if (ifp->if_flags & IFF_NOARP) {
			/* Discard packet if ARP is disabled on interface */
			m_freem(m);
			return;
		}
		isr = NETISR_ARP;
		break;
#endif

#ifdef INET6
	case ETHERTYPE_IPV6:
		isr = NETISR_IPV6;
		break;
#endif

#ifdef IPX
	case ETHERTYPE_IPX:
		if (ef_inputp) {
			/*
			 * Hold BGL and recheck ef_inputp
			 */
			get_mplock();
			if (ef_inputp && ef_inputp(ifp, eh, m) == 0) {
				rel_mplock();
				return;
			}
			rel_mplock();
		}
		isr = NETISR_IPX;
		break;
#endif

#ifdef NS
	case 0x8137: /* Novell Ethernet_II Ethernet TYPE II */
		isr = NETISR_NS;
		break;

#endif

#ifdef NETATALK
	case ETHERTYPE_AT:
		isr = NETISR_ATALK1;
		break;
	case ETHERTYPE_AARP:
		isr = NETISR_AARP;
		break;
#endif

#ifdef MPLS
	case ETHERTYPE_MPLS:
	case ETHERTYPE_MPLS_MCAST:
		/* Should have been set by ether_input_chain(). */
		KKASSERT(m->m_flags & M_MPLSLABELED);
		isr = NETISR_MPLS;
		break;
#endif

	default:
		/*
		 * The accurate msgport is not determined before
		 * we reach here, so redo the dispatching
		 */
		redispatch = 1;
#ifdef IPX
		if (ef_inputp) {
			/*
			 * Hold BGL and recheck ef_inputp
			 */
			get_mplock();
			if (ef_inputp && ef_inputp(ifp, eh, m) == 0) {
				rel_mplock();
				return;
			}
			rel_mplock();
		}
#endif
#ifdef NS
		checksum = mtod(m, ushort *);
		/* Novell 802.3 */
		if ((ether_type <= ETHERMTU) &&
		    ((*checksum == 0xffff) || (*checksum == 0xE0E0))) {
			if (*checksum == 0xE0E0) {
				m->m_pkthdr.len -= 3;
				m->m_len -= 3;
				m->m_data += 3;
			}
			isr = NETISR_NS;
			break;
		}
#endif
#ifdef NETATALK
		if (ether_type > ETHERMTU)
			goto dropanyway;
		l = mtod(m, struct llc *);
		if (l->llc_dsap == LLC_SNAP_LSAP &&
		    l->llc_ssap == LLC_SNAP_LSAP &&
		    l->llc_control == LLC_UI) {
			if (bcmp(&(l->llc_snap_org_code)[0], at_org_code,
				 sizeof at_org_code) == 0 &&
			    ntohs(l->llc_snap_ether_type) == ETHERTYPE_AT) {
				m_adj(m, sizeof(struct llc));
				isr = NETISR_ATALK2;
				break;
			}
			if (bcmp(&(l->llc_snap_org_code)[0], aarp_org_code,
				 sizeof aarp_org_code) == 0 &&
			    ntohs(l->llc_snap_ether_type) == ETHERTYPE_AARP) {
				m_adj(m, sizeof(struct llc));
				isr = NETISR_AARP;
				break;
			}
		}
dropanyway:
#endif
		if (ng_ether_input_orphan_p != NULL) {
			/*
			 * Hold BGL and recheck ng_ether_input_orphan_p
			 */
			get_mplock();
			if (ng_ether_input_orphan_p != NULL) {
				ng_ether_input_orphan_p(ifp, m, eh);
				rel_mplock();
				return;
			}
			rel_mplock();
		}
		m_freem(m);
		return;
	}

	if (!redispatch)
		netisr_run(isr, m);
	else
		netisr_dispatch(isr, m);
}

/*
 * First we perform any link layer operations, then continue to the
 * upper layers with ether_demux_oncpu().
 */
void
ether_input_oncpu(struct ifnet *ifp, struct mbuf *m)
{
	if ((ifp->if_flags & (IFF_UP | IFF_MONITOR)) != IFF_UP) {
		/*
		 * Receiving interface's flags are changed, when this
		 * packet is waiting for processing; discard it.
		 */
		m_freem(m);
		return;
	}

	/*
	 * Tap the packet off here for a bridge.  bridge_input()
	 * will return NULL if it has consumed the packet, otherwise
	 * it gets processed as normal.  Note that bridge_input()
	 * will always return the original packet if we need to
	 * process it locally.
	 */
	if (ifp->if_bridge) {
		KASSERT(bridge_input_p != NULL,
			("%s: if_bridge not loaded!", __func__));

		if(m->m_flags & M_ETHER_BRIDGED) {
			m->m_flags &= ~M_ETHER_BRIDGED;
		} else {
			m = bridge_input_p(ifp, m);
			if (m == NULL)
				return;

			KASSERT(ifp == m->m_pkthdr.rcvif,
				("bridge_input_p changed rcvif\n"));
		}
	}

	/* Handle ng_ether(4) processing, if any */
	if (ng_ether_input_p != NULL) {
		/*
		 * Hold BGL and recheck ng_ether_input_p
		 */
		get_mplock();
		if (ng_ether_input_p != NULL)
			ng_ether_input_p(ifp, &m);
		rel_mplock();

		if (m == NULL)
			return;
	}

	/* Continue with upper layer processing */
	ether_demux_oncpu(ifp, m);
}

/*
 * Perform certain functions of ether_input_chain():
 * - Test IFF_UP
 * - Update statistics
 * - Run bpf(4) tap if requested
 * Then pass the packet to ether_input_oncpu().
 *
 * This function should be used by pseudo interface (e.g. vlan(4)),
 * when it tries to claim that the packet is received by it.
 */
void
ether_reinput_oncpu(struct ifnet *ifp, struct mbuf *m, int run_bpf)
{
	/* Discard packet if interface is not up */
	if (!(ifp->if_flags & IFF_UP)) {
		m_freem(m);
		return;
	}

	/* Change receiving interface */
	m->m_pkthdr.rcvif = ifp;

	/* Update statistics */
	ifp->if_ipackets++;
	ifp->if_ibytes += m->m_pkthdr.len;
	if (m->m_flags & (M_MCAST | M_BCAST))
		ifp->if_imcasts++;

	if (run_bpf)
		BPF_MTAP(ifp, m);

	ether_input_oncpu(ifp, m);
}

static __inline boolean_t
ether_vlancheck(struct mbuf **m0)
{
	struct mbuf *m = *m0;
	struct ether_header *eh;
	uint16_t ether_type;

	eh = mtod(m, struct ether_header *);
	ether_type = ntohs(eh->ether_type);

	if (ether_type == ETHERTYPE_VLAN && (m->m_flags & M_VLANTAG) == 0) {
		/*
		 * Extract vlan tag if hardware does not do it for us
		 */
		vlan_ether_decap(&m);
		if (m == NULL)
			goto failed;

		eh = mtod(m, struct ether_header *);
		ether_type = ntohs(eh->ether_type);
	}

	if (ether_type == ETHERTYPE_VLAN && (m->m_flags & M_VLANTAG)) {
		/*
		 * To prevent possible dangerous recursion,
		 * we don't do vlan-in-vlan
		 */
		m->m_pkthdr.rcvif->if_noproto++;
		goto failed;
	}
	KKASSERT(ether_type != ETHERTYPE_VLAN);

	m->m_flags |= M_ETHER_VLANCHECKED;
	*m0 = m;
	return TRUE;
failed:
	if (m != NULL)
		m_freem(m);
	*m0 = NULL;
	return FALSE;
}

static void
ether_input_handler(anynetmsg_t msg)
{
<<<<<<< HEAD
	struct netmsg_isr_packet *nmp = &msg->isr_packet;
=======
	struct netmsg_packet *nmp = (struct netmsg_packet *)nmsg;
	struct ether_header *eh;
>>>>>>> 2038fb68
	struct ifnet *ifp;
	struct mbuf *m;

	m = nmp->nm_packet;
	M_ASSERTPKTHDR(m);
	ifp = m->m_pkthdr.rcvif;

	eh = mtod(m, struct ether_header *);
	if (ETHER_IS_MULTICAST(eh->ether_dhost)) {
		if (bcmp(ifp->if_broadcastaddr, eh->ether_dhost,
			 ifp->if_addrlen) == 0)
			m->m_flags |= M_BCAST;
		else
			m->m_flags |= M_MCAST;
		ifp->if_imcasts++;
	}

	if ((m->m_flags & M_ETHER_VLANCHECKED) == 0) {
		if (!ether_vlancheck(&m)) {
			KKASSERT(m == NULL);
			return;
		}
	}

	ether_input_oncpu(ifp, m);
}

static __inline void
ether_init_netpacket(int num, struct mbuf *m)
{
	struct netmsg_isr_packet *pmsg;

	pmsg = &m->m_hdr.mh_netmsg;
	netmsg_init(&pmsg->nm_netmsg, &netisr_apanic_rport, MSGF_MPSAFE,
		    ether_input_handler);
	pmsg->nm_packet = m;
	pmsg->nm_netmsg.nm_lmsg.u.ms_result = num;
}

static __inline struct lwkt_port *
ether_mport(int num, struct mbuf **m)
{
	if (num == NETISR_MAX) {
		/*
		 * All packets whose target msgports can't be
		 * determined here are dispatched to netisr0,
		 * where further dispatching may happen.
		 */
		return cpu_portfn(0);
	}
	return netisr_find_port(num, m);
}

/*
 * Send the packet to the target msgport or
 * queue it into 'chain'.
 */
static void
ether_dispatch(int isr, struct lwkt_port *port, struct mbuf *m,
	       struct mbuf_chain *chain)
{
	ether_init_netpacket(isr, m);

	if (chain != NULL) {
		struct mbuf_chain *c;
		int cpuid;

		m->m_pkthdr.header = port; /* XXX */
		cpuid = port->mpu_td->td_gd->gd_cpuid;

		c = &chain[cpuid];
		if (c->mc_head == NULL) {
			c->mc_head = c->mc_tail = m;
		} else {
			c->mc_tail->m_nextpkt = m;
			c->mc_tail = m;
		}
		m->m_nextpkt = NULL;
	} else {
		lwkt_sendmsg(port, &m->m_hdr.mh_netmsg.nm_netmsg.nm_lmsg);
	}
}

/*
 * Process a received Ethernet packet.
 *
 * The ethernet header is assumed to be in the mbuf so the caller
 * MUST MAKE SURE that there are at least sizeof(struct ether_header)
 * bytes in the first mbuf.
 *
 * We first try to find the target msgport for this ether frame, if
 * there is no target msgport for it, this ether frame is discarded,
 * else we do following processing according to whether 'chain' is
 * NULL or not:
 * - If 'chain' is NULL, this ether frame is sent to the target msgport
 *   immediately.  This situation happens when ether_input_chain is
 *   accessed through ifnet.if_input.
 * - If 'chain' is not NULL, this ether frame is queued to the 'chain'
 *   bucket indexed by the target msgport's cpuid and the target msgport
 *   is saved in mbuf's m_pkthdr.m_head.  Caller of ether_input_chain
 *   must initialize 'chain' by calling ether_input_chain_init().
 *   ether_input_dispatch must be called later to send ether frames
 *   queued on 'chain' to their target msgport.
 */
void
ether_input_chain(struct ifnet *ifp, struct mbuf *m, const struct pktinfo *pi,
		  struct mbuf_chain *chain)
{
	struct ether_header *eh, *save_eh, save_eh0;
	struct lwkt_port *port;
	uint16_t ether_type;
	int isr;

	ASSERT_SERIALIZED(ifp->if_serializer);
	M_ASSERTPKTHDR(m);

	/* Discard packet if interface is not up */
	if (!(ifp->if_flags & IFF_UP)) {
		m_freem(m);
		return;
	}

	if (m->m_len < sizeof(struct ether_header)) {
		/* XXX error in the caller. */
		m_freem(m);
		return;
	}

	m->m_pkthdr.rcvif = ifp;

	logether(chain_beg, ifp);

	ETHER_BPF_MTAP(ifp, m);

	ifp->if_ibytes += m->m_pkthdr.len;

	if (ifp->if_flags & IFF_MONITOR) {
		eh = mtod(m, struct ether_header *);
		if (ETHER_IS_MULTICAST(eh->ether_dhost))
			ifp->if_imcasts++;

		/*
		 * Interface marked for monitoring; discard packet.
		 */
		m_freem(m);

		logether(chain_end, ifp);
		return;
	}

	if (pi != NULL && (m->m_flags & M_HASH)) {
#ifdef RSS_DEBUG
		ether_pktinfo_try++;
#endif
		/* Try finding the port using the packet info */
		port = netisr_find_pktinfo_port(pi, m);
		if (port != NULL) {
#ifdef RSS_DEBUG
			ether_pktinfo_hit++;
#endif
			ether_dispatch(pi->pi_netisr, port, m, chain);

			logether(chain_end, ifp);
			return;
		}

		/*
		 * The packet info does not contain enough
		 * information, we will have to check the
		 * packet content.
		 */
	}
#ifdef RSS_DEBUG
	else if (ifp->if_capenable & IFCAP_RSS) {
		if (pi == NULL)
			ether_rss_nopi++;
		else
			ether_rss_nohash++;
	}
#endif

	/*
	 * Packet hash will be recalculated by software,
	 * so clear the M_HASH flag set by the driver;
	 * the hash value calculated by the hardware may
	 * not be exactly what we want.
	 */
	m->m_flags &= ~M_HASH;

	if (!ether_vlancheck(&m)) {
		KKASSERT(m == NULL);
		logether(chain_end, ifp);
		return;
	}
	eh = mtod(m, struct ether_header *);
	ether_type = ntohs(eh->ether_type);

	/*
	 * Map ether type to netisr id.
	 */
	switch (ether_type) {
#ifdef INET
	case ETHERTYPE_IP:
		isr = NETISR_IP;
		break;

	case ETHERTYPE_ARP:
		isr = NETISR_ARP;
		break;
#endif

#ifdef INET6
	case ETHERTYPE_IPV6:
		isr = NETISR_IPV6;
		break;
#endif

#ifdef IPX
	case ETHERTYPE_IPX:
		isr = NETISR_IPX;
		break;
#endif

#ifdef NS
	case 0x8137: /* Novell Ethernet_II Ethernet TYPE II */
		isr = NETISR_NS;
		break;
#endif

#ifdef NETATALK
	case ETHERTYPE_AT:
		isr = NETISR_ATALK1;
		break;
	case ETHERTYPE_AARP:
		isr = NETISR_AARP;
		break;
#endif

#ifdef MPLS
	case ETHERTYPE_MPLS:
	case ETHERTYPE_MPLS_MCAST:
		m->m_flags |= M_MPLSLABELED;
		isr = NETISR_MPLS;
		break;
#endif

	default:
		/*
		 * NETISR_MAX is an invalid value; it is chosen to let
		 * ether_mport() know that we are not able to decide
		 * this packet's msgport here.
		 */
		isr = NETISR_MAX;
		break;
	}

	/*
	 * If the packet is in contiguous memory, following
	 * m_adj() could ensure that the hidden ether header
	 * will not be destroyed, else we will have to save
	 * the ether header for the later restoration.
	 */
	if (m->m_pkthdr.len != m->m_len) {
		save_eh0 = *eh;
		save_eh = &save_eh0;
	} else {
		save_eh = NULL;
	}

	/*
	 * Temporarily remove ether header; ether_mport()
	 * expects a packet without ether header.
	 */
	m_adj(m, sizeof(struct ether_header));

	/*
	 * Find the packet's target msgport.
	 */
	port = ether_mport(isr, &m);
	if (port == NULL) {
		KKASSERT(m == NULL);
		logether(chain_end, ifp);
		return;
	}

	/*
	 * Restore ether header.
	 */
	if (save_eh != NULL) {
		ether_restore_header(&m, eh, save_eh);
		if (m == NULL) {
			logether(chain_end, ifp);
			return;
		}
	} else {
		m->m_data -= ETHER_HDR_LEN;
		m->m_len += ETHER_HDR_LEN;
		m->m_pkthdr.len += ETHER_HDR_LEN;
	}

	ether_dispatch(isr, port, m, chain);

	logether(chain_end, ifp);
}<|MERGE_RESOLUTION|>--- conflicted
+++ resolved
@@ -1501,12 +1501,8 @@
 static void
 ether_input_handler(anynetmsg_t msg)
 {
-<<<<<<< HEAD
 	struct netmsg_isr_packet *nmp = &msg->isr_packet;
-=======
-	struct netmsg_packet *nmp = (struct netmsg_packet *)nmsg;
 	struct ether_header *eh;
->>>>>>> 2038fb68
 	struct ifnet *ifp;
 	struct mbuf *m;
 
