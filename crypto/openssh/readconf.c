/* $OpenBSD: readconf.c,v 1.259 2016/07/22 03:35:11 djm Exp $ */
/*
 * Author: Tatu Ylonen <ylo@cs.hut.fi>
 * Copyright (c) 1995 Tatu Ylonen <ylo@cs.hut.fi>, Espoo, Finland
 *                    All rights reserved
 * Functions for reading the configuration files.
 *
 * As far as I am concerned, the code I have written for this software
 * can be used freely for any purpose.  Any derived versions of this
 * software must be clearly marked as such, and if the derived work is
 * incompatible with the protocol description in the RFC file, it must be
 * called by a name other than "ssh" or "Secure Shell".
 */

#include "includes.h"

#include <sys/types.h>
#include <sys/stat.h>
#include <sys/socket.h>
#include <sys/wait.h>
#include <sys/un.h>

#include <netinet/in.h>
#include <netinet/in_systm.h>
#include <netinet/ip.h>
#include <arpa/inet.h>

#include <ctype.h>
#include <errno.h>
#include <fcntl.h>
#include <limits.h>
#include <netdb.h>
#ifdef HAVE_PATHS_H
# include <paths.h>
#endif
#include <pwd.h>
#include <signal.h>
#include <stdarg.h>
#include <stdio.h>
#include <string.h>
#include <unistd.h>
#ifdef USE_SYSTEM_GLOB
# include <glob.h>
#else
# include "openbsd-compat/glob.h"
#endif
#ifdef HAVE_UTIL_H
#include <util.h>
#endif
#if defined(HAVE_STRNVIS) && defined(HAVE_VIS_H) && !defined(BROKEN_STRNVIS)
# include <vis.h>
#endif

#include "xmalloc.h"
#include "ssh.h"
#include "compat.h"
#include "cipher.h"
#include "pathnames.h"
#include "log.h"
#include "sshkey.h"
#include "misc.h"
#include "readconf.h"
#include "match.h"
#include "kex.h"
#include "mac.h"
#include "uidswap.h"
<<<<<<< HEAD
#include "version.h"
=======
#include "myproposal.h"
#include "digest.h"
>>>>>>> e9778795

/* Format of the configuration file:

   # Configuration data is parsed as follows:
   #  1. command line options
   #  2. user-specific file
   #  3. system-wide file
   # Any configuration value is only changed the first time it is set.
   # Thus, host-specific definitions should be at the beginning of the
   # configuration file, and defaults at the end.

   # Host-specific declarations.  These may override anything above.  A single
   # host may match multiple declarations; these are processed in the order
   # that they are given in.

   Host *.ngs.fi ngs.fi
     User foo

   Host fake.com
     HostName another.host.name.real.org
     User blaah
     Port 34289
     ForwardX11 no
     ForwardAgent no

   Host books.com
     RemoteForward 9999 shadows.cs.hut.fi:9999
     Cipher 3des

   Host fascist.blob.com
     Port 23123
     User tylonen
     PasswordAuthentication no

   Host puukko.hut.fi
     User t35124p
     ProxyCommand ssh-proxy %h %p

   Host *.fr
     PublicKeyAuthentication no

   Host *.su
     Cipher none
     PasswordAuthentication no

   Host vpn.fake.com
     Tunnel yes
     TunnelDevice 3

   # Defaults for various options
   Host *
     ForwardAgent no
     ForwardX11 no
     PasswordAuthentication yes
     RSAAuthentication yes
     RhostsRSAAuthentication yes
     StrictHostKeyChecking yes
     TcpKeepAlive no
     IdentityFile ~/.ssh/identity
     Port 22
     EscapeChar ~

*/

static int read_config_file_depth(const char *filename, struct passwd *pw,
    const char *host, const char *original_host, Options *options,
    int flags, int *activep, int depth);
static int process_config_line_depth(Options *options, struct passwd *pw,
    const char *host, const char *original_host, char *line,
    const char *filename, int linenum, int *activep, int flags, int depth);

/* Keyword tokens. */

typedef enum {
	oBadOption,
	oHost, oMatch, oInclude,
	oForwardAgent, oForwardX11, oForwardX11Trusted, oForwardX11Timeout,
	oGatewayPorts, oExitOnForwardFailure,
	oPasswordAuthentication, oRSAAuthentication,
	oChallengeResponseAuthentication, oXAuthLocation,
	oIdentityFile, oHostName, oPort, oCipher, oRemoteForward, oLocalForward,
	oCertificateFile, oAddKeysToAgent, oIdentityAgent,
	oUser, oEscapeChar, oRhostsRSAAuthentication, oProxyCommand,
	oGlobalKnownHostsFile, oUserKnownHostsFile, oConnectionAttempts,
	oBatchMode, oCheckHostIP, oStrictHostKeyChecking, oCompression,
	oCompressionLevel, oTCPKeepAlive, oNumberOfPasswordPrompts,
	oUsePrivilegedPort, oLogLevel, oCiphers, oProtocol, oMacs,
	oPubkeyAuthentication,
	oKbdInteractiveAuthentication, oKbdInteractiveDevices, oHostKeyAlias,
	oDynamicForward, oPreferredAuthentications, oHostbasedAuthentication,
	oHostKeyAlgorithms, oBindAddress, oPKCS11Provider,
	oClearAllForwardings, oNoHostAuthenticationForLocalhost,
	oEnableSSHKeysign, oRekeyLimit, oVerifyHostKeyDNS, oConnectTimeout,
	oAddressFamily, oGssAuthentication, oGssDelegateCreds,
	oServerAliveInterval, oServerAliveCountMax, oIdentitiesOnly,
	oSendEnv, oControlPath, oControlMaster, oControlPersist,
	oHashKnownHosts,
	oTunnel, oTunnelDevice, oLocalCommand, oPermitLocalCommand,
	oVisualHostKey,
	oKexAlgorithms, oIPQoS, oRequestTTY, oIgnoreUnknown, oProxyUseFdpass,
	oCanonicalDomains, oCanonicalizeHostname, oCanonicalizeMaxDots,
	oCanonicalizeFallbackLocal, oCanonicalizePermittedCNAMEs,
	oStreamLocalBindMask, oStreamLocalBindUnlink, oRevokedHostKeys,
	oFingerprintHash, oUpdateHostkeys, oHostbasedKeyTypes,
	oPubkeyAcceptedKeyTypes, oProxyJump,
	oIgnoredUnknownOption, oDeprecated, oUnsupported
} OpCodes;

/* Textual representations of the tokens. */

static struct {
	const char *name;
	OpCodes opcode;
} keywords[] = {
	{ "forwardagent", oForwardAgent },
	{ "forwardx11", oForwardX11 },
	{ "forwardx11trusted", oForwardX11Trusted },
	{ "forwardx11timeout", oForwardX11Timeout },
	{ "exitonforwardfailure", oExitOnForwardFailure },
	{ "xauthlocation", oXAuthLocation },
	{ "gatewayports", oGatewayPorts },
	{ "useprivilegedport", oUsePrivilegedPort },
	{ "rhostsauthentication", oDeprecated },
	{ "passwordauthentication", oPasswordAuthentication },
	{ "kbdinteractiveauthentication", oKbdInteractiveAuthentication },
	{ "kbdinteractivedevices", oKbdInteractiveDevices },
	{ "rsaauthentication", oRSAAuthentication },
	{ "pubkeyauthentication", oPubkeyAuthentication },
	{ "dsaauthentication", oPubkeyAuthentication },		    /* alias */
	{ "rhostsrsaauthentication", oRhostsRSAAuthentication },
	{ "hostbasedauthentication", oHostbasedAuthentication },
	{ "challengeresponseauthentication", oChallengeResponseAuthentication },
	{ "skeyauthentication", oChallengeResponseAuthentication }, /* alias */
	{ "tisauthentication", oChallengeResponseAuthentication },  /* alias */
	{ "kerberosauthentication", oUnsupported },
	{ "kerberostgtpassing", oUnsupported },
	{ "afstokenpassing", oUnsupported },
#if defined(GSSAPI)
	{ "gssapiauthentication", oGssAuthentication },
	{ "gssapidelegatecredentials", oGssDelegateCreds },
#else
	{ "gssapiauthentication", oUnsupported },
	{ "gssapidelegatecredentials", oUnsupported },
#endif
	{ "fallbacktorsh", oDeprecated },
	{ "usersh", oDeprecated },
	{ "identityfile", oIdentityFile },
	{ "identityfile2", oIdentityFile },			/* obsolete */
	{ "identitiesonly", oIdentitiesOnly },
	{ "certificatefile", oCertificateFile },
	{ "addkeystoagent", oAddKeysToAgent },
	{ "identityagent", oIdentityAgent },
	{ "hostname", oHostName },
	{ "hostkeyalias", oHostKeyAlias },
	{ "proxycommand", oProxyCommand },
	{ "port", oPort },
	{ "cipher", oCipher },
	{ "ciphers", oCiphers },
	{ "macs", oMacs },
	{ "protocol", oProtocol },
	{ "remoteforward", oRemoteForward },
	{ "localforward", oLocalForward },
	{ "user", oUser },
	{ "host", oHost },
	{ "match", oMatch },
	{ "escapechar", oEscapeChar },
	{ "globalknownhostsfile", oGlobalKnownHostsFile },
	{ "globalknownhostsfile2", oDeprecated },
	{ "userknownhostsfile", oUserKnownHostsFile },
	{ "userknownhostsfile2", oDeprecated },
	{ "connectionattempts", oConnectionAttempts },
	{ "batchmode", oBatchMode },
	{ "checkhostip", oCheckHostIP },
	{ "stricthostkeychecking", oStrictHostKeyChecking },
	{ "compression", oCompression },
	{ "compressionlevel", oCompressionLevel },
	{ "tcpkeepalive", oTCPKeepAlive },
	{ "keepalive", oTCPKeepAlive },				/* obsolete */
	{ "numberofpasswordprompts", oNumberOfPasswordPrompts },
	{ "loglevel", oLogLevel },
	{ "dynamicforward", oDynamicForward },
	{ "preferredauthentications", oPreferredAuthentications },
	{ "hostkeyalgorithms", oHostKeyAlgorithms },
	{ "bindaddress", oBindAddress },
#ifdef ENABLE_PKCS11
	{ "smartcarddevice", oPKCS11Provider },
	{ "pkcs11provider", oPKCS11Provider },
#else
	{ "smartcarddevice", oUnsupported },
	{ "pkcs11provider", oUnsupported },
#endif
	{ "clearallforwardings", oClearAllForwardings },
	{ "enablesshkeysign", oEnableSSHKeysign },
	{ "verifyhostkeydns", oVerifyHostKeyDNS },
	{ "nohostauthenticationforlocalhost", oNoHostAuthenticationForLocalhost },
	{ "rekeylimit", oRekeyLimit },
	{ "connecttimeout", oConnectTimeout },
	{ "addressfamily", oAddressFamily },
	{ "serveraliveinterval", oServerAliveInterval },
	{ "serveralivecountmax", oServerAliveCountMax },
	{ "sendenv", oSendEnv },
	{ "controlpath", oControlPath },
	{ "controlmaster", oControlMaster },
	{ "controlpersist", oControlPersist },
	{ "hashknownhosts", oHashKnownHosts },
	{ "include", oInclude },
	{ "tunnel", oTunnel },
	{ "tunneldevice", oTunnelDevice },
	{ "localcommand", oLocalCommand },
	{ "permitlocalcommand", oPermitLocalCommand },
	{ "visualhostkey", oVisualHostKey },
	{ "useroaming", oDeprecated },
	{ "kexalgorithms", oKexAlgorithms },
	{ "ipqos", oIPQoS },
	{ "requesttty", oRequestTTY },
	{ "proxyusefdpass", oProxyUseFdpass },
	{ "canonicaldomains", oCanonicalDomains },
	{ "canonicalizefallbacklocal", oCanonicalizeFallbackLocal },
	{ "canonicalizehostname", oCanonicalizeHostname },
	{ "canonicalizemaxdots", oCanonicalizeMaxDots },
	{ "canonicalizepermittedcnames", oCanonicalizePermittedCNAMEs },
	{ "streamlocalbindmask", oStreamLocalBindMask },
	{ "streamlocalbindunlink", oStreamLocalBindUnlink },
	{ "revokedhostkeys", oRevokedHostKeys },
	{ "fingerprinthash", oFingerprintHash },
	{ "updatehostkeys", oUpdateHostkeys },
	{ "hostbasedkeytypes", oHostbasedKeyTypes },
	{ "pubkeyacceptedkeytypes", oPubkeyAcceptedKeyTypes },
	{ "ignoreunknown", oIgnoreUnknown },
	{ "proxyjump", oProxyJump },

	{ NULL, oBadOption }
};

/*
 * Adds a local TCP/IP port forward to options.  Never returns if there is an
 * error.
 */

void
add_local_forward(Options *options, const struct Forward *newfwd)
{
	struct Forward *fwd;
	extern uid_t original_real_uid;
	int i;

	if (newfwd->listen_port < IPPORT_RESERVED && original_real_uid != 0 &&
	    newfwd->listen_path == NULL)
		fatal("Privileged ports can only be forwarded by root.");
	/* Don't add duplicates */
	for (i = 0; i < options->num_local_forwards; i++) {
		if (forward_equals(newfwd, options->local_forwards + i))
			return;
	}
	options->local_forwards = xreallocarray(options->local_forwards,
	    options->num_local_forwards + 1,
	    sizeof(*options->local_forwards));
	fwd = &options->local_forwards[options->num_local_forwards++];

	fwd->listen_host = newfwd->listen_host;
	fwd->listen_port = newfwd->listen_port;
	fwd->listen_path = newfwd->listen_path;
	fwd->connect_host = newfwd->connect_host;
	fwd->connect_port = newfwd->connect_port;
	fwd->connect_path = newfwd->connect_path;
}

/*
 * Adds a remote TCP/IP port forward to options.  Never returns if there is
 * an error.
 */

void
add_remote_forward(Options *options, const struct Forward *newfwd)
{
	struct Forward *fwd;
	int i;

	/* Don't add duplicates */
	for (i = 0; i < options->num_remote_forwards; i++) {
		if (forward_equals(newfwd, options->remote_forwards + i))
			return;
	}
	options->remote_forwards = xreallocarray(options->remote_forwards,
	    options->num_remote_forwards + 1,
	    sizeof(*options->remote_forwards));
	fwd = &options->remote_forwards[options->num_remote_forwards++];

	fwd->listen_host = newfwd->listen_host;
	fwd->listen_port = newfwd->listen_port;
	fwd->listen_path = newfwd->listen_path;
	fwd->connect_host = newfwd->connect_host;
	fwd->connect_port = newfwd->connect_port;
	fwd->connect_path = newfwd->connect_path;
	fwd->handle = newfwd->handle;
	fwd->allocated_port = 0;
}

static void
clear_forwardings(Options *options)
{
	int i;

	for (i = 0; i < options->num_local_forwards; i++) {
		free(options->local_forwards[i].listen_host);
		free(options->local_forwards[i].listen_path);
		free(options->local_forwards[i].connect_host);
		free(options->local_forwards[i].connect_path);
	}
	if (options->num_local_forwards > 0) {
		free(options->local_forwards);
		options->local_forwards = NULL;
	}
	options->num_local_forwards = 0;
	for (i = 0; i < options->num_remote_forwards; i++) {
		free(options->remote_forwards[i].listen_host);
		free(options->remote_forwards[i].listen_path);
		free(options->remote_forwards[i].connect_host);
		free(options->remote_forwards[i].connect_path);
	}
	if (options->num_remote_forwards > 0) {
		free(options->remote_forwards);
		options->remote_forwards = NULL;
	}
	options->num_remote_forwards = 0;
	options->tun_open = SSH_TUNMODE_NO;
}

void
add_certificate_file(Options *options, const char *path, int userprovided)
{
	int i;

	if (options->num_certificate_files >= SSH_MAX_CERTIFICATE_FILES)
		fatal("Too many certificate files specified (max %d)",
		    SSH_MAX_CERTIFICATE_FILES);

	/* Avoid registering duplicates */
	for (i = 0; i < options->num_certificate_files; i++) {
		if (options->certificate_file_userprovided[i] == userprovided &&
		    strcmp(options->certificate_files[i], path) == 0) {
			debug2("%s: ignoring duplicate key %s", __func__, path);
			return;
		}
	}

	options->certificate_file_userprovided[options->num_certificate_files] =
	    userprovided;
	options->certificate_files[options->num_certificate_files++] =
	    xstrdup(path);
}

void
add_identity_file(Options *options, const char *dir, const char *filename,
    int userprovided)
{
	char *path;
	int i;

	if (options->num_identity_files >= SSH_MAX_IDENTITY_FILES)
		fatal("Too many identity files specified (max %d)",
		    SSH_MAX_IDENTITY_FILES);

	if (dir == NULL) /* no dir, filename is absolute */
		path = xstrdup(filename);
	else
		(void)xasprintf(&path, "%.100s%.100s", dir, filename);

	/* Avoid registering duplicates */
	for (i = 0; i < options->num_identity_files; i++) {
		if (options->identity_file_userprovided[i] == userprovided &&
		    strcmp(options->identity_files[i], path) == 0) {
			debug2("%s: ignoring duplicate key %s", __func__, path);
			free(path);
			return;
		}
	}

	options->identity_file_userprovided[options->num_identity_files] =
	    userprovided;
	options->identity_files[options->num_identity_files++] = path;
}

int
default_ssh_port(void)
{
	static int port;
	struct servent *sp;

	if (port == 0) {
		sp = getservbyname(SSH_SERVICE_NAME, "tcp");
		port = sp ? ntohs(sp->s_port) : SSH_DEFAULT_PORT;
	}
	return port;
}

/*
 * Execute a command in a shell.
 * Return its exit status or -1 on abnormal exit.
 */
static int
execute_in_shell(const char *cmd)
{
	char *shell;
	pid_t pid;
	int devnull, status;
	extern uid_t original_real_uid;

	if ((shell = getenv("SHELL")) == NULL)
		shell = _PATH_BSHELL;

	/* Need this to redirect subprocess stdin/out */
	if ((devnull = open(_PATH_DEVNULL, O_RDWR)) == -1)
		fatal("open(/dev/null): %s", strerror(errno));

	debug("Executing command: '%.500s'", cmd);

	/* Fork and execute the command. */
	if ((pid = fork()) == 0) {
		char *argv[4];

		/* Child.  Permanently give up superuser privileges. */
		permanently_drop_suid(original_real_uid);

		/* Redirect child stdin and stdout. Leave stderr */
		if (dup2(devnull, STDIN_FILENO) == -1)
			fatal("dup2: %s", strerror(errno));
		if (dup2(devnull, STDOUT_FILENO) == -1)
			fatal("dup2: %s", strerror(errno));
		if (devnull > STDERR_FILENO)
			close(devnull);
		closefrom(STDERR_FILENO + 1);

		argv[0] = shell;
		argv[1] = "-c";
		argv[2] = xstrdup(cmd);
		argv[3] = NULL;

		execv(argv[0], argv);
		error("Unable to execute '%.100s': %s", cmd, strerror(errno));
		/* Die with signal to make this error apparent to parent. */
		signal(SIGTERM, SIG_DFL);
		kill(getpid(), SIGTERM);
		_exit(1);
	}
	/* Parent. */
	if (pid < 0)
		fatal("%s: fork: %.100s", __func__, strerror(errno));

	close(devnull);

	while (waitpid(pid, &status, 0) == -1) {
		if (errno != EINTR && errno != EAGAIN)
			fatal("%s: waitpid: %s", __func__, strerror(errno));
	}
	if (!WIFEXITED(status)) {
		error("command '%.100s' exited abnormally", cmd);
		return -1;
	}
	debug3("command returned status %d", WEXITSTATUS(status));
	return WEXITSTATUS(status);
}

/*
 * Parse and execute a Match directive.
 */
static int
match_cfg_line(Options *options, char **condition, struct passwd *pw,
    const char *host_arg, const char *original_host, int post_canon,
    const char *filename, int linenum)
{
	char *arg, *oattrib, *attrib, *cmd, *cp = *condition, *host, *criteria;
	const char *ruser;
	int r, port, this_result, result = 1, attributes = 0, negate;
	char thishost[NI_MAXHOST], shorthost[NI_MAXHOST], portstr[NI_MAXSERV];

	/*
	 * Configuration is likely to be incomplete at this point so we
	 * must be prepared to use default values.
	 */
	port = options->port <= 0 ? default_ssh_port() : options->port;
	ruser = options->user == NULL ? pw->pw_name : options->user;
	if (post_canon) {
		host = xstrdup(options->hostname);
	} else if (options->hostname != NULL) {
		/* NB. Please keep in sync with ssh.c:main() */
		host = percent_expand(options->hostname,
		    "h", host_arg, (char *)NULL);
	} else {
		host = xstrdup(host_arg);
	}

	debug2("checking match for '%s' host %s originally %s",
	    cp, host, original_host);
	while ((oattrib = attrib = strdelim(&cp)) && *attrib != '\0') {
		criteria = NULL;
		this_result = 1;
		if ((negate = attrib[0] == '!'))
			attrib++;
		/* criteria "all" and "canonical" have no argument */
		if (strcasecmp(attrib, "all") == 0) {
			if (attributes > 1 ||
			    ((arg = strdelim(&cp)) != NULL && *arg != '\0')) {
				error("%.200s line %d: '%s' cannot be combined "
				    "with other Match attributes",
				    filename, linenum, oattrib);
				result = -1;
				goto out;
			}
			if (result)
				result = negate ? 0 : 1;
			goto out;
		}
		attributes++;
		if (strcasecmp(attrib, "canonical") == 0) {
			r = !!post_canon;  /* force bitmask member to boolean */
			if (r == (negate ? 1 : 0))
				this_result = result = 0;
			debug3("%.200s line %d: %smatched '%s'",
			    filename, linenum,
			    this_result ? "" : "not ", oattrib);
			continue;
		}
		/* All other criteria require an argument */
		if ((arg = strdelim(&cp)) == NULL || *arg == '\0') {
			error("Missing Match criteria for %s", attrib);
			result = -1;
			goto out;
		}
		if (strcasecmp(attrib, "host") == 0) {
			criteria = xstrdup(host);
			r = match_hostname(host, arg) == 1;
			if (r == (negate ? 1 : 0))
				this_result = result = 0;
		} else if (strcasecmp(attrib, "originalhost") == 0) {
			criteria = xstrdup(original_host);
			r = match_hostname(original_host, arg) == 1;
			if (r == (negate ? 1 : 0))
				this_result = result = 0;
		} else if (strcasecmp(attrib, "user") == 0) {
			criteria = xstrdup(ruser);
			r = match_pattern_list(ruser, arg, 0) == 1;
			if (r == (negate ? 1 : 0))
				this_result = result = 0;
		} else if (strcasecmp(attrib, "localuser") == 0) {
			criteria = xstrdup(pw->pw_name);
			r = match_pattern_list(pw->pw_name, arg, 0) == 1;
			if (r == (negate ? 1 : 0))
				this_result = result = 0;
		} else if (strcasecmp(attrib, "exec") == 0) {
			if (gethostname(thishost, sizeof(thishost)) == -1)
				fatal("gethostname: %s", strerror(errno));
			strlcpy(shorthost, thishost, sizeof(shorthost));
			shorthost[strcspn(thishost, ".")] = '\0';
			snprintf(portstr, sizeof(portstr), "%d", port);

			cmd = percent_expand(arg,
			    "L", shorthost,
			    "d", pw->pw_dir,
			    "h", host,
			    "l", thishost,
			    "n", original_host,
			    "p", portstr,
			    "r", ruser,
			    "u", pw->pw_name,
			    (char *)NULL);
			if (result != 1) {
				/* skip execution if prior predicate failed */
				debug3("%.200s line %d: skipped exec "
				    "\"%.100s\"", filename, linenum, cmd);
				free(cmd);
				continue;
			}
			r = execute_in_shell(cmd);
			if (r == -1) {
				fatal("%.200s line %d: match exec "
				    "'%.100s' error", filename,
				    linenum, cmd);
			}
			criteria = xstrdup(cmd);
			free(cmd);
			/* Force exit status to boolean */
			r = r == 0;
			if (r == (negate ? 1 : 0))
				this_result = result = 0;
		} else {
			error("Unsupported Match attribute %s", attrib);
			result = -1;
			goto out;
		}
		debug3("%.200s line %d: %smatched '%s \"%.100s\"' ",
		    filename, linenum, this_result ? "": "not ",
		    oattrib, criteria);
		free(criteria);
	}
	if (attributes == 0) {
		error("One or more attributes required for Match");
		result = -1;
		goto out;
	}
 out:
	if (result != -1)
		debug2("match %sfound", result ? "" : "not ");
	*condition = cp;
	free(host);
	return result;
}

/* Check and prepare a domain name: removes trailing '.' and lowercases */
static void
valid_domain(char *name, const char *filename, int linenum)
{
	size_t i, l = strlen(name);
	u_char c, last = '\0';

	if (l == 0)
		fatal("%s line %d: empty hostname suffix", filename, linenum);
	if (!isalpha((u_char)name[0]) && !isdigit((u_char)name[0]))
		fatal("%s line %d: hostname suffix \"%.100s\" "
		    "starts with invalid character", filename, linenum, name);
	for (i = 0; i < l; i++) {
		c = tolower((u_char)name[i]);
		name[i] = (char)c;
		if (last == '.' && c == '.')
			fatal("%s line %d: hostname suffix \"%.100s\" contains "
			    "consecutive separators", filename, linenum, name);
		if (c != '.' && c != '-' && !isalnum(c) &&
		    c != '_') /* technically invalid, but common */
			fatal("%s line %d: hostname suffix \"%.100s\" contains "
			    "invalid characters", filename, linenum, name);
		last = c;
	}
	if (name[l - 1] == '.')
		name[l - 1] = '\0';
}

/*
 * Returns the number of the token pointed to by cp or oBadOption.
 */
static OpCodes
parse_token(const char *cp, const char *filename, int linenum,
    const char *ignored_unknown)
{
	int i;

	for (i = 0; keywords[i].name; i++)
		if (strcmp(cp, keywords[i].name) == 0)
			return keywords[i].opcode;
	if (ignored_unknown != NULL &&
	    match_pattern_list(cp, ignored_unknown, 1) == 1)
		return oIgnoredUnknownOption;
	error("%s: line %d: Bad configuration option: %s",
	    filename, linenum, cp);
	return oBadOption;
}

/* Multistate option parsing */
struct multistate {
	char *key;
	int value;
};
static const struct multistate multistate_flag[] = {
	{ "true",			1 },
	{ "false",			0 },
	{ "yes",			1 },
	{ "no",				0 },
	{ NULL, -1 }
};
static const struct multistate multistate_yesnoask[] = {
	{ "true",			1 },
	{ "false",			0 },
	{ "yes",			1 },
	{ "no",				0 },
	{ "ask",			2 },
	{ NULL, -1 }
};
static const struct multistate multistate_yesnoaskconfirm[] = {
	{ "true",			1 },
	{ "false",			0 },
	{ "yes",			1 },
	{ "no",				0 },
	{ "ask",			2 },
	{ "confirm",			3 },
	{ NULL, -1 }
};
static const struct multistate multistate_addressfamily[] = {
	{ "inet",			AF_INET },
	{ "inet6",			AF_INET6 },
	{ "any",			AF_UNSPEC },
	{ NULL, -1 }
};
static const struct multistate multistate_controlmaster[] = {
	{ "true",			SSHCTL_MASTER_YES },
	{ "yes",			SSHCTL_MASTER_YES },
	{ "false",			SSHCTL_MASTER_NO },
	{ "no",				SSHCTL_MASTER_NO },
	{ "auto",			SSHCTL_MASTER_AUTO },
	{ "ask",			SSHCTL_MASTER_ASK },
	{ "autoask",			SSHCTL_MASTER_AUTO_ASK },
	{ NULL, -1 }
};
static const struct multistate multistate_tunnel[] = {
	{ "ethernet",			SSH_TUNMODE_ETHERNET },
	{ "point-to-point",		SSH_TUNMODE_POINTOPOINT },
	{ "true",			SSH_TUNMODE_DEFAULT },
	{ "yes",			SSH_TUNMODE_DEFAULT },
	{ "false",			SSH_TUNMODE_NO },
	{ "no",				SSH_TUNMODE_NO },
	{ NULL, -1 }
};
static const struct multistate multistate_requesttty[] = {
	{ "true",			REQUEST_TTY_YES },
	{ "yes",			REQUEST_TTY_YES },
	{ "false",			REQUEST_TTY_NO },
	{ "no",				REQUEST_TTY_NO },
	{ "force",			REQUEST_TTY_FORCE },
	{ "auto",			REQUEST_TTY_AUTO },
	{ NULL, -1 }
};
static const struct multistate multistate_canonicalizehostname[] = {
	{ "true",			SSH_CANONICALISE_YES },
	{ "false",			SSH_CANONICALISE_NO },
	{ "yes",			SSH_CANONICALISE_YES },
	{ "no",				SSH_CANONICALISE_NO },
	{ "always",			SSH_CANONICALISE_ALWAYS },
	{ NULL, -1 }
};

/*
 * Processes a single option line as used in the configuration files. This
 * only sets those values that have not already been set.
 */
int
process_config_line(Options *options, struct passwd *pw, const char *host,
    const char *original_host, char *line, const char *filename,
    int linenum, int *activep, int flags)
{
	return process_config_line_depth(options, pw, host, original_host,
	    line, filename, linenum, activep, flags, 0);
}

#define WHITESPACE " \t\r\n"
static int
process_config_line_depth(Options *options, struct passwd *pw, const char *host,
    const char *original_host, char *line, const char *filename,
    int linenum, int *activep, int flags, int depth)
{
	char *s, **charptr, *endofnumber, *keyword, *arg, *arg2;
	char **cpptr, fwdarg[256];
	u_int i, *uintptr, max_entries = 0;
	int r, oactive, negated, opcode, *intptr, value, value2, cmdline = 0;
	LogLevel *log_level_ptr;
	long long val64;
	size_t len;
	struct Forward fwd;
	const struct multistate *multistate_ptr;
	struct allowed_cname *cname;
	glob_t gl;

	if (activep == NULL) { /* We are processing a command line directive */
		cmdline = 1;
		activep = &cmdline;
	}

	/* Strip trailing whitespace */
	if ((len = strlen(line)) == 0)
		return 0;
	for (len--; len > 0; len--) {
		if (strchr(WHITESPACE, line[len]) == NULL)
			break;
		line[len] = '\0';
	}

	s = line;
	/* Get the keyword. (Each line is supposed to begin with a keyword). */
	if ((keyword = strdelim(&s)) == NULL)
		return 0;
	/* Ignore leading whitespace. */
	if (*keyword == '\0')
		keyword = strdelim(&s);
	if (keyword == NULL || !*keyword || *keyword == '\n' || *keyword == '#')
		return 0;
	/* Match lowercase keyword */
	lowercase(keyword);

	opcode = parse_token(keyword, filename, linenum,
	    options->ignored_unknown);

	switch (opcode) {
	case oBadOption:
		/* don't panic, but count bad options */
		return -1;
		/* NOTREACHED */
	case oIgnoredUnknownOption:
		debug("%s line %d: Ignored unknown option \"%s\"",
		    filename, linenum, keyword);
		return 0;
	case oConnectTimeout:
		intptr = &options->connection_timeout;
parse_time:
		arg = strdelim(&s);
		if (!arg || *arg == '\0')
			fatal("%s line %d: missing time value.",
			    filename, linenum);
		if (strcmp(arg, "none") == 0)
			value = -1;
		else if ((value = convtime(arg)) == -1)
			fatal("%s line %d: invalid time value.",
			    filename, linenum);
		if (*activep && *intptr == -1)
			*intptr = value;
		break;

	case oForwardAgent:
		intptr = &options->forward_agent;
 parse_flag:
		multistate_ptr = multistate_flag;
 parse_multistate:
		arg = strdelim(&s);
		if (!arg || *arg == '\0')
			fatal("%s line %d: missing argument.",
			    filename, linenum);
		value = -1;
		for (i = 0; multistate_ptr[i].key != NULL; i++) {
			if (strcasecmp(arg, multistate_ptr[i].key) == 0) {
				value = multistate_ptr[i].value;
				break;
			}
		}
		if (value == -1)
			fatal("%s line %d: unsupported option \"%s\".",
			    filename, linenum, arg);
		if (*activep && *intptr == -1)
			*intptr = value;
		break;

	case oForwardX11:
		intptr = &options->forward_x11;
		goto parse_flag;

	case oForwardX11Trusted:
		intptr = &options->forward_x11_trusted;
		goto parse_flag;

	case oForwardX11Timeout:
		intptr = &options->forward_x11_timeout;
		goto parse_time;

	case oGatewayPorts:
		intptr = &options->fwd_opts.gateway_ports;
		goto parse_flag;

	case oExitOnForwardFailure:
		intptr = &options->exit_on_forward_failure;
		goto parse_flag;

	case oUsePrivilegedPort:
		intptr = &options->use_privileged_port;
		goto parse_flag;

	case oPasswordAuthentication:
		intptr = &options->password_authentication;
		goto parse_flag;

	case oKbdInteractiveAuthentication:
		intptr = &options->kbd_interactive_authentication;
		goto parse_flag;

	case oKbdInteractiveDevices:
		charptr = &options->kbd_interactive_devices;
		goto parse_string;

	case oPubkeyAuthentication:
		intptr = &options->pubkey_authentication;
		goto parse_flag;

	case oRSAAuthentication:
		intptr = &options->rsa_authentication;
		goto parse_flag;

	case oRhostsRSAAuthentication:
		intptr = &options->rhosts_rsa_authentication;
		goto parse_flag;

	case oHostbasedAuthentication:
		intptr = &options->hostbased_authentication;
		goto parse_flag;

	case oChallengeResponseAuthentication:
		intptr = &options->challenge_response_authentication;
		goto parse_flag;

	case oGssAuthentication:
		intptr = &options->gss_authentication;
		goto parse_flag;

	case oGssDelegateCreds:
		intptr = &options->gss_deleg_creds;
		goto parse_flag;

	case oBatchMode:
		intptr = &options->batch_mode;
		goto parse_flag;

	case oCheckHostIP:
		intptr = &options->check_host_ip;
		goto parse_flag;

	case oVerifyHostKeyDNS:
		intptr = &options->verify_host_key_dns;
		multistate_ptr = multistate_yesnoask;
		goto parse_multistate;

	case oStrictHostKeyChecking:
		intptr = &options->strict_host_key_checking;
		multistate_ptr = multistate_yesnoask;
		goto parse_multistate;

	case oCompression:
		intptr = &options->compression;
		goto parse_flag;

	case oTCPKeepAlive:
		intptr = &options->tcp_keep_alive;
		goto parse_flag;

	case oNoHostAuthenticationForLocalhost:
		intptr = &options->no_host_authentication_for_localhost;
		goto parse_flag;

	case oNumberOfPasswordPrompts:
		intptr = &options->number_of_password_prompts;
		goto parse_int;

	case oCompressionLevel:
		intptr = &options->compression_level;
		goto parse_int;

	case oRekeyLimit:
		arg = strdelim(&s);
		if (!arg || *arg == '\0')
			fatal("%.200s line %d: Missing argument.", filename,
			    linenum);
		if (strcmp(arg, "default") == 0) {
			val64 = 0;
		} else {
			if (scan_scaled(arg, &val64) == -1)
				fatal("%.200s line %d: Bad number '%s': %s",
				    filename, linenum, arg, strerror(errno));
			if (val64 != 0 && val64 < 16)
				fatal("%.200s line %d: RekeyLimit too small",
				    filename, linenum);
		}
		if (*activep && options->rekey_limit == -1)
			options->rekey_limit = val64;
		if (s != NULL) { /* optional rekey interval present */
			if (strcmp(s, "none") == 0) {
				(void)strdelim(&s);	/* discard */
				break;
			}
			intptr = &options->rekey_interval;
			goto parse_time;
		}
		break;

	case oIdentityFile:
		arg = strdelim(&s);
		if (!arg || *arg == '\0')
			fatal("%.200s line %d: Missing argument.", filename, linenum);
		if (*activep) {
			intptr = &options->num_identity_files;
			if (*intptr >= SSH_MAX_IDENTITY_FILES)
				fatal("%.200s line %d: Too many identity files specified (max %d).",
				    filename, linenum, SSH_MAX_IDENTITY_FILES);
			add_identity_file(options, NULL,
			    arg, flags & SSHCONF_USERCONF);
		}
		break;

	case oCertificateFile:
		arg = strdelim(&s);
		if (!arg || *arg == '\0')
			fatal("%.200s line %d: Missing argument.",
			    filename, linenum);
		if (*activep) {
			intptr = &options->num_certificate_files;
			if (*intptr >= SSH_MAX_CERTIFICATE_FILES) {
				fatal("%.200s line %d: Too many certificate "
				    "files specified (max %d).",
				    filename, linenum,
				    SSH_MAX_CERTIFICATE_FILES);
			}
			add_certificate_file(options, arg,
			    flags & SSHCONF_USERCONF);
		}
		break;

	case oXAuthLocation:
		charptr=&options->xauth_location;
		goto parse_string;

	case oUser:
		charptr = &options->user;
parse_string:
		arg = strdelim(&s);
		if (!arg || *arg == '\0')
			fatal("%.200s line %d: Missing argument.",
			    filename, linenum);
		if (*activep && *charptr == NULL)
			*charptr = xstrdup(arg);
		break;

	case oGlobalKnownHostsFile:
		cpptr = (char **)&options->system_hostfiles;
		uintptr = &options->num_system_hostfiles;
		max_entries = SSH_MAX_HOSTS_FILES;
parse_char_array:
		if (*activep && *uintptr == 0) {
			while ((arg = strdelim(&s)) != NULL && *arg != '\0') {
				if ((*uintptr) >= max_entries)
					fatal("%s line %d: "
					    "too many authorized keys files.",
					    filename, linenum);
				cpptr[(*uintptr)++] = xstrdup(arg);
			}
		}
		return 0;

	case oUserKnownHostsFile:
		cpptr = (char **)&options->user_hostfiles;
		uintptr = &options->num_user_hostfiles;
		max_entries = SSH_MAX_HOSTS_FILES;
		goto parse_char_array;

	case oHostName:
		charptr = &options->hostname;
		goto parse_string;

	case oHostKeyAlias:
		charptr = &options->host_key_alias;
		goto parse_string;

	case oPreferredAuthentications:
		charptr = &options->preferred_authentications;
		goto parse_string;

	case oBindAddress:
		charptr = &options->bind_address;
		goto parse_string;

	case oPKCS11Provider:
		charptr = &options->pkcs11_provider;
		goto parse_string;

	case oProxyCommand:
		charptr = &options->proxy_command;
		/* Ignore ProxyCommand if ProxyJump already specified */
		if (options->jump_host != NULL)
			charptr = &options->jump_host; /* Skip below */
parse_command:
		if (s == NULL)
			fatal("%.200s line %d: Missing argument.", filename, linenum);
		len = strspn(s, WHITESPACE "=");
		if (*activep && *charptr == NULL)
			*charptr = xstrdup(s + len);
		return 0;

	case oProxyJump:
		if (s == NULL) {
			fatal("%.200s line %d: Missing argument.",
			    filename, linenum);
		}
		len = strspn(s, WHITESPACE "=");
		if (parse_jump(s + len, options, *activep) == -1) {
			fatal("%.200s line %d: Invalid ProxyJump \"%s\"",
			    filename, linenum, s + len);
		}
		return 0;

	case oPort:
		intptr = &options->port;
parse_int:
		arg = strdelim(&s);
		if (!arg || *arg == '\0')
			fatal("%.200s line %d: Missing argument.", filename, linenum);
		if (arg[0] < '0' || arg[0] > '9')
			fatal("%.200s line %d: Bad number.", filename, linenum);

		/* Octal, decimal, or hex format? */
		value = strtol(arg, &endofnumber, 0);
		if (arg == endofnumber)
			fatal("%.200s line %d: Bad number.", filename, linenum);
		if (*activep && *intptr == -1)
			*intptr = value;
		break;

	case oConnectionAttempts:
		intptr = &options->connection_attempts;
		goto parse_int;

	case oCipher:
		intptr = &options->cipher;
		arg = strdelim(&s);
		if (!arg || *arg == '\0')
			fatal("%.200s line %d: Missing argument.", filename, linenum);
		value = cipher_number(arg);
		if (value == -1)
			fatal("%.200s line %d: Bad cipher '%s'.",
			    filename, linenum, arg ? arg : "<NONE>");
		if (*activep && *intptr == -1)
			*intptr = value;
		break;

	case oCiphers:
		arg = strdelim(&s);
		if (!arg || *arg == '\0')
			fatal("%.200s line %d: Missing argument.", filename, linenum);
		if (!ciphers_valid(*arg == '+' ? arg + 1 : arg))
			fatal("%.200s line %d: Bad SSH2 cipher spec '%s'.",
			    filename, linenum, arg ? arg : "<NONE>");
		if (*activep && options->ciphers == NULL)
			options->ciphers = xstrdup(arg);
		break;

	case oMacs:
		arg = strdelim(&s);
		if (!arg || *arg == '\0')
			fatal("%.200s line %d: Missing argument.", filename, linenum);
		if (!mac_valid(*arg == '+' ? arg + 1 : arg))
			fatal("%.200s line %d: Bad SSH2 Mac spec '%s'.",
			    filename, linenum, arg ? arg : "<NONE>");
		if (*activep && options->macs == NULL)
			options->macs = xstrdup(arg);
		break;

	case oKexAlgorithms:
		arg = strdelim(&s);
		if (!arg || *arg == '\0')
			fatal("%.200s line %d: Missing argument.",
			    filename, linenum);
		if (!kex_names_valid(*arg == '+' ? arg + 1 : arg))
			fatal("%.200s line %d: Bad SSH2 KexAlgorithms '%s'.",
			    filename, linenum, arg ? arg : "<NONE>");
		if (*activep && options->kex_algorithms == NULL)
			options->kex_algorithms = xstrdup(arg);
		break;

	case oHostKeyAlgorithms:
		charptr = &options->hostkeyalgorithms;
parse_keytypes:
		arg = strdelim(&s);
		if (!arg || *arg == '\0')
			fatal("%.200s line %d: Missing argument.",
			    filename, linenum);
		if (!sshkey_names_valid2(*arg == '+' ? arg + 1 : arg, 1))
			fatal("%s line %d: Bad key types '%s'.",
				filename, linenum, arg ? arg : "<NONE>");
		if (*activep && *charptr == NULL)
			*charptr = xstrdup(arg);
		break;

	case oProtocol:
		intptr = &options->protocol;
		arg = strdelim(&s);
		if (!arg || *arg == '\0')
			fatal("%.200s line %d: Missing argument.", filename, linenum);
		value = proto_spec(arg);
		if (value == SSH_PROTO_UNKNOWN)
			fatal("%.200s line %d: Bad protocol spec '%s'.",
			    filename, linenum, arg ? arg : "<NONE>");
		if (*activep && *intptr == SSH_PROTO_UNKNOWN)
			*intptr = value;
		break;

	case oLogLevel:
		log_level_ptr = &options->log_level;
		arg = strdelim(&s);
		value = log_level_number(arg);
		if (value == SYSLOG_LEVEL_NOT_SET)
			fatal("%.200s line %d: unsupported log level '%s'",
			    filename, linenum, arg ? arg : "<NONE>");
		if (*activep && *log_level_ptr == SYSLOG_LEVEL_NOT_SET)
			*log_level_ptr = (LogLevel) value;
		break;

	case oLocalForward:
	case oRemoteForward:
	case oDynamicForward:
		arg = strdelim(&s);
		if (arg == NULL || *arg == '\0')
			fatal("%.200s line %d: Missing port argument.",
			    filename, linenum);

		if (opcode == oLocalForward ||
		    opcode == oRemoteForward) {
			arg2 = strdelim(&s);
			if (arg2 == NULL || *arg2 == '\0')
				fatal("%.200s line %d: Missing target argument.",
				    filename, linenum);

			/* construct a string for parse_forward */
			snprintf(fwdarg, sizeof(fwdarg), "%s:%s", arg, arg2);
		} else if (opcode == oDynamicForward) {
			strlcpy(fwdarg, arg, sizeof(fwdarg));
		}

		if (parse_forward(&fwd, fwdarg,
		    opcode == oDynamicForward ? 1 : 0,
		    opcode == oRemoteForward ? 1 : 0) == 0)
			fatal("%.200s line %d: Bad forwarding specification.",
			    filename, linenum);

		if (*activep) {
			if (opcode == oLocalForward ||
			    opcode == oDynamicForward)
				add_local_forward(options, &fwd);
			else if (opcode == oRemoteForward)
				add_remote_forward(options, &fwd);
		}
		break;

	case oClearAllForwardings:
		intptr = &options->clear_forwardings;
		goto parse_flag;

	case oHost:
		if (cmdline)
			fatal("Host directive not supported as a command-line "
			    "option");
		*activep = 0;
		arg2 = NULL;
		while ((arg = strdelim(&s)) != NULL && *arg != '\0') {
			if ((flags & SSHCONF_NEVERMATCH) != 0)
				break;
			negated = *arg == '!';
			if (negated)
				arg++;
			if (match_pattern(host, arg)) {
				if (negated) {
					debug("%.200s line %d: Skipping Host "
					    "block because of negated match "
					    "for %.100s", filename, linenum,
					    arg);
					*activep = 0;
					break;
				}
				if (!*activep)
					arg2 = arg; /* logged below */
				*activep = 1;
			}
		}
		if (*activep)
			debug("%.200s line %d: Applying options for %.100s",
			    filename, linenum, arg2);
		/* Avoid garbage check below, as strdelim is done. */
		return 0;

	case oMatch:
		if (cmdline)
			fatal("Host directive not supported as a command-line "
			    "option");
		value = match_cfg_line(options, &s, pw, host, original_host,
		    flags & SSHCONF_POSTCANON, filename, linenum);
		if (value < 0)
			fatal("%.200s line %d: Bad Match condition", filename,
			    linenum);
		*activep = (flags & SSHCONF_NEVERMATCH) ? 0 : value;
		break;

	case oEscapeChar:
		intptr = &options->escape_char;
		arg = strdelim(&s);
		if (!arg || *arg == '\0')
			fatal("%.200s line %d: Missing argument.", filename, linenum);
		if (strcmp(arg, "none") == 0)
			value = SSH_ESCAPECHAR_NONE;
		else if (arg[1] == '\0')
			value = (u_char) arg[0];
		else if (arg[0] == '^' && arg[2] == 0 &&
		    (u_char) arg[1] >= 64 && (u_char) arg[1] < 128)
			value = (u_char) arg[1] & 31;
		else {
			fatal("%.200s line %d: Bad escape character.",
			    filename, linenum);
			/* NOTREACHED */
			value = 0;	/* Avoid compiler warning. */
		}
		if (*activep && *intptr == -1)
			*intptr = value;
		break;

	case oAddressFamily:
		intptr = &options->address_family;
		multistate_ptr = multistate_addressfamily;
		goto parse_multistate;

	case oEnableSSHKeysign:
		intptr = &options->enable_ssh_keysign;
		goto parse_flag;

	case oIdentitiesOnly:
		intptr = &options->identities_only;
		goto parse_flag;

	case oServerAliveInterval:
		intptr = &options->server_alive_interval;
		goto parse_time;

	case oServerAliveCountMax:
		intptr = &options->server_alive_count_max;
		goto parse_int;

	case oSendEnv:
		while ((arg = strdelim(&s)) != NULL && *arg != '\0') {
			if (strchr(arg, '=') != NULL)
				fatal("%s line %d: Invalid environment name.",
				    filename, linenum);
			if (!*activep)
				continue;
			if (options->num_send_env >= MAX_SEND_ENV)
				fatal("%s line %d: too many send env.",
				    filename, linenum);
			options->send_env[options->num_send_env++] =
			    xstrdup(arg);
		}
		break;

	case oControlPath:
		charptr = &options->control_path;
		goto parse_string;

	case oControlMaster:
		intptr = &options->control_master;
		multistate_ptr = multistate_controlmaster;
		goto parse_multistate;

	case oControlPersist:
		/* no/false/yes/true, or a time spec */
		intptr = &options->control_persist;
		arg = strdelim(&s);
		if (!arg || *arg == '\0')
			fatal("%.200s line %d: Missing ControlPersist"
			    " argument.", filename, linenum);
		value = 0;
		value2 = 0;	/* timeout */
		if (strcmp(arg, "no") == 0 || strcmp(arg, "false") == 0)
			value = 0;
		else if (strcmp(arg, "yes") == 0 || strcmp(arg, "true") == 0)
			value = 1;
		else if ((value2 = convtime(arg)) >= 0)
			value = 1;
		else
			fatal("%.200s line %d: Bad ControlPersist argument.",
			    filename, linenum);
		if (*activep && *intptr == -1) {
			*intptr = value;
			options->control_persist_timeout = value2;
		}
		break;

	case oHashKnownHosts:
		intptr = &options->hash_known_hosts;
		goto parse_flag;

	case oTunnel:
		intptr = &options->tun_open;
		multistate_ptr = multistate_tunnel;
		goto parse_multistate;

	case oTunnelDevice:
		arg = strdelim(&s);
		if (!arg || *arg == '\0')
			fatal("%.200s line %d: Missing argument.", filename, linenum);
		value = a2tun(arg, &value2);
		if (value == SSH_TUNID_ERR)
			fatal("%.200s line %d: Bad tun device.", filename, linenum);
		if (*activep) {
			options->tun_local = value;
			options->tun_remote = value2;
		}
		break;

	case oLocalCommand:
		charptr = &options->local_command;
		goto parse_command;

	case oPermitLocalCommand:
		intptr = &options->permit_local_command;
		goto parse_flag;

	case oVisualHostKey:
		intptr = &options->visual_host_key;
		goto parse_flag;

	case oInclude:
		if (cmdline)
			fatal("Include directive not supported as a "
			    "command-line option");
		value = 0;
		while ((arg = strdelim(&s)) != NULL && *arg != '\0') {
			/*
			 * Ensure all paths are anchored. User configuration
			 * files may begin with '~/' but system configurations
			 * must not. If the path is relative, then treat it
			 * as living in ~/.ssh for user configurations or
			 * /etc/ssh for system ones.
			 */
			if (*arg == '~' && (flags & SSHCONF_USERCONF) == 0)
				fatal("%.200s line %d: bad include path %s.",
				    filename, linenum, arg);
			if (*arg != '/' && *arg != '~') {
				xasprintf(&arg2, "%s/%s",
				    (flags & SSHCONF_USERCONF) ?
				    "~/" _PATH_SSH_USER_DIR : SSHDIR, arg);
			} else
				arg2 = xstrdup(arg);
			memset(&gl, 0, sizeof(gl));
			r = glob(arg2, GLOB_TILDE, NULL, &gl);
			if (r == GLOB_NOMATCH) {
				debug("%.200s line %d: include %s matched no "
				    "files",filename, linenum, arg2);
				continue;
			} else if (r != 0 || gl.gl_pathc < 0)
				fatal("%.200s line %d: glob failed for %s.",
				    filename, linenum, arg2);
			free(arg2);
			oactive = *activep;
			for (i = 0; i < (u_int)gl.gl_pathc; i++) {
				debug3("%.200s line %d: Including file %s "
				    "depth %d%s", filename, linenum,
				    gl.gl_pathv[i], depth,
				    oactive ? "" : " (parse only)");
				r = read_config_file_depth(gl.gl_pathv[i],
				    pw, host, original_host, options,
				    flags | SSHCONF_CHECKPERM |
				    (oactive ? 0 : SSHCONF_NEVERMATCH),
				    activep, depth + 1);
				/*
				 * don't let Match in includes clobber the
				 * containing file's Match state.
				 */
				*activep = oactive;
				if (r != 1)
					value = -1;
			}
			globfree(&gl);
		}
		if (value != 0)
			return value;
		break;

	case oIPQoS:
		arg = strdelim(&s);
		if ((value = parse_ipqos(arg)) == -1)
			fatal("%s line %d: Bad IPQoS value: %s",
			    filename, linenum, arg);
		arg = strdelim(&s);
		if (arg == NULL)
			value2 = value;
		else if ((value2 = parse_ipqos(arg)) == -1)
			fatal("%s line %d: Bad IPQoS value: %s",
			    filename, linenum, arg);
		if (*activep) {
			options->ip_qos_interactive = value;
			options->ip_qos_bulk = value2;
		}
		break;

	case oRequestTTY:
		intptr = &options->request_tty;
		multistate_ptr = multistate_requesttty;
		goto parse_multistate;

	case oIgnoreUnknown:
		charptr = &options->ignored_unknown;
		goto parse_string;

	case oProxyUseFdpass:
		intptr = &options->proxy_use_fdpass;
		goto parse_flag;

	case oCanonicalDomains:
		value = options->num_canonical_domains != 0;
		while ((arg = strdelim(&s)) != NULL && *arg != '\0') {
			valid_domain(arg, filename, linenum);
			if (!*activep || value)
				continue;
			if (options->num_canonical_domains >= MAX_CANON_DOMAINS)
				fatal("%s line %d: too many hostname suffixes.",
				    filename, linenum);
			options->canonical_domains[
			    options->num_canonical_domains++] = xstrdup(arg);
		}
		break;

	case oCanonicalizePermittedCNAMEs:
		value = options->num_permitted_cnames != 0;
		while ((arg = strdelim(&s)) != NULL && *arg != '\0') {
			/* Either '*' for everything or 'list:list' */
			if (strcmp(arg, "*") == 0)
				arg2 = arg;
			else {
				lowercase(arg);
				if ((arg2 = strchr(arg, ':')) == NULL ||
				    arg2[1] == '\0') {
					fatal("%s line %d: "
					    "Invalid permitted CNAME \"%s\"",
					    filename, linenum, arg);
				}
				*arg2 = '\0';
				arg2++;
			}
			if (!*activep || value)
				continue;
			if (options->num_permitted_cnames >= MAX_CANON_DOMAINS)
				fatal("%s line %d: too many permitted CNAMEs.",
				    filename, linenum);
			cname = options->permitted_cnames +
			    options->num_permitted_cnames++;
			cname->source_list = xstrdup(arg);
			cname->target_list = xstrdup(arg2);
		}
		break;

	case oCanonicalizeHostname:
		intptr = &options->canonicalize_hostname;
		multistate_ptr = multistate_canonicalizehostname;
		goto parse_multistate;

	case oCanonicalizeMaxDots:
		intptr = &options->canonicalize_max_dots;
		goto parse_int;

	case oCanonicalizeFallbackLocal:
		intptr = &options->canonicalize_fallback_local;
		goto parse_flag;

	case oStreamLocalBindMask:
		arg = strdelim(&s);
		if (!arg || *arg == '\0')
			fatal("%.200s line %d: Missing StreamLocalBindMask argument.", filename, linenum);
		/* Parse mode in octal format */
		value = strtol(arg, &endofnumber, 8);
		if (arg == endofnumber || value < 0 || value > 0777)
			fatal("%.200s line %d: Bad mask.", filename, linenum);
		options->fwd_opts.streamlocal_bind_mask = (mode_t)value;
		break;

	case oStreamLocalBindUnlink:
		intptr = &options->fwd_opts.streamlocal_bind_unlink;
		goto parse_flag;

	case oRevokedHostKeys:
		charptr = &options->revoked_host_keys;
		goto parse_string;

	case oFingerprintHash:
		intptr = &options->fingerprint_hash;
		arg = strdelim(&s);
		if (!arg || *arg == '\0')
			fatal("%.200s line %d: Missing argument.",
			    filename, linenum);
		if ((value = ssh_digest_alg_by_name(arg)) == -1)
			fatal("%.200s line %d: Invalid hash algorithm \"%s\".",
			    filename, linenum, arg);
		if (*activep && *intptr == -1)
			*intptr = value;
		break;

	case oUpdateHostkeys:
		intptr = &options->update_hostkeys;
		multistate_ptr = multistate_yesnoask;
		goto parse_multistate;

	case oHostbasedKeyTypes:
		charptr = &options->hostbased_key_types;
		goto parse_keytypes;

	case oPubkeyAcceptedKeyTypes:
		charptr = &options->pubkey_key_types;
		goto parse_keytypes;

	case oAddKeysToAgent:
		intptr = &options->add_keys_to_agent;
		multistate_ptr = multistate_yesnoaskconfirm;
		goto parse_multistate;

	case oIdentityAgent:
		charptr = &options->identity_agent;
		goto parse_string;

	case oDeprecated:
		debug("%s line %d: Deprecated option \"%s\"",
		    filename, linenum, keyword);
		return 0;

	case oUnsupported:
		error("%s line %d: Unsupported option \"%s\"",
		    filename, linenum, keyword);
		return 0;

	default:
		fatal("%s: Unimplemented opcode %d", __func__, opcode);
	}

	/* Check that there is no garbage at end of line. */
	if ((arg = strdelim(&s)) != NULL && *arg != '\0') {
		fatal("%.200s line %d: garbage at end of line; \"%.200s\".",
		    filename, linenum, arg);
	}
	return 0;
}

/*
 * Reads the config file and modifies the options accordingly.  Options
 * should already be initialized before this call.  This never returns if
 * there is an error.  If the file does not exist, this returns 0.
 */
int
read_config_file(const char *filename, struct passwd *pw, const char *host,
    const char *original_host, Options *options, int flags)
{
	int active = 1;

	return read_config_file_depth(filename, pw, host, original_host,
	    options, flags, &active, 0);
}

#define READCONF_MAX_DEPTH	16
static int
read_config_file_depth(const char *filename, struct passwd *pw,
    const char *host, const char *original_host, Options *options,
    int flags, int *activep, int depth)
{
	FILE *f;
	char line[1024];
	int linenum;
	int bad_options = 0;

	if (depth < 0 || depth > READCONF_MAX_DEPTH)
		fatal("Too many recursive configuration includes");

	if ((f = fopen(filename, "r")) == NULL)
		return 0;

	if (flags & SSHCONF_CHECKPERM) {
		struct stat sb;

		if (fstat(fileno(f), &sb) == -1)
			fatal("fstat %s: %s", filename, strerror(errno));
		if (((sb.st_uid != 0 && sb.st_uid != getuid()) ||
		    (sb.st_mode & 022) != 0))
			fatal("Bad owner or permissions on %s", filename);
	}

	debug("Reading configuration data %.200s", filename);

	/*
	 * Mark that we are now processing the options.  This flag is turned
	 * on/off by Host specifications.
	 */
	linenum = 0;
	while (fgets(line, sizeof(line), f)) {
		/* Update line number counter. */
		linenum++;
		if (process_config_line_depth(options, pw, host, original_host,
		    line, filename, linenum, activep, flags, depth) != 0)
			bad_options++;
	}
	fclose(f);
	if (bad_options > 0)
		fatal("%s: terminating, %d bad configuration options",
		    filename, bad_options);
	return 1;
}

/* Returns 1 if a string option is unset or set to "none" or 0 otherwise. */
int
option_clear_or_none(const char *o)
{
	return o == NULL || strcasecmp(o, "none") == 0;
}

/*
 * Initializes options to special values that indicate that they have not yet
 * been set.  Read_config_file will only set options with this value. Options
 * are processed in the following order: command line, user config file,
 * system config file.  Last, fill_default_options is called.
 */

void
initialize_options(Options * options)
{
	memset(options, 'X', sizeof(*options));
	options->forward_agent = -1;
	options->forward_x11 = -1;
	options->forward_x11_trusted = -1;
	options->forward_x11_timeout = -1;
	options->stdio_forward_host = NULL;
	options->stdio_forward_port = 0;
	options->clear_forwardings = -1;
	options->exit_on_forward_failure = -1;
	options->xauth_location = NULL;
	options->fwd_opts.gateway_ports = -1;
	options->fwd_opts.streamlocal_bind_mask = (mode_t)-1;
	options->fwd_opts.streamlocal_bind_unlink = -1;
	options->use_privileged_port = -1;
	options->rsa_authentication = -1;
	options->pubkey_authentication = -1;
	options->challenge_response_authentication = -1;
	options->gss_authentication = -1;
	options->gss_deleg_creds = -1;
	options->password_authentication = -1;
	options->kbd_interactive_authentication = -1;
	options->kbd_interactive_devices = NULL;
	options->rhosts_rsa_authentication = -1;
	options->hostbased_authentication = -1;
	options->batch_mode = -1;
	options->check_host_ip = -1;
	options->strict_host_key_checking = -1;
	options->compression = -1;
	options->tcp_keep_alive = -1;
	options->compression_level = -1;
	options->port = -1;
	options->address_family = -1;
	options->connection_attempts = -1;
	options->connection_timeout = -1;
	options->number_of_password_prompts = -1;
	options->cipher = -1;
	options->ciphers = NULL;
	options->macs = NULL;
	options->kex_algorithms = NULL;
	options->hostkeyalgorithms = NULL;
	options->protocol = SSH_PROTO_UNKNOWN;
	options->num_identity_files = 0;
	options->num_certificate_files = 0;
	options->hostname = NULL;
	options->host_key_alias = NULL;
	options->proxy_command = NULL;
	options->jump_user = NULL;
	options->jump_host = NULL;
	options->jump_port = -1;
	options->jump_extra = NULL;
	options->user = NULL;
	options->escape_char = -1;
	options->num_system_hostfiles = 0;
	options->num_user_hostfiles = 0;
	options->local_forwards = NULL;
	options->num_local_forwards = 0;
	options->remote_forwards = NULL;
	options->num_remote_forwards = 0;
	options->log_level = SYSLOG_LEVEL_NOT_SET;
	options->preferred_authentications = NULL;
	options->bind_address = NULL;
	options->pkcs11_provider = NULL;
	options->enable_ssh_keysign = - 1;
	options->no_host_authentication_for_localhost = - 1;
	options->identities_only = - 1;
	options->rekey_limit = - 1;
	options->rekey_interval = -1;
	options->verify_host_key_dns = -1;
	options->server_alive_interval = -1;
	options->server_alive_count_max = -1;
	options->num_send_env = 0;
	options->control_path = NULL;
	options->control_master = -1;
	options->control_persist = -1;
	options->control_persist_timeout = 0;
	options->hash_known_hosts = -1;
	options->tun_open = -1;
	options->tun_local = -1;
	options->tun_remote = -1;
	options->local_command = NULL;
	options->permit_local_command = -1;
<<<<<<< HEAD
	options->use_roaming = 0;	/* default off CVE-2016-0777,0778 */
=======
	options->add_keys_to_agent = -1;
	options->identity_agent = NULL;
>>>>>>> e9778795
	options->visual_host_key = -1;
	options->ip_qos_interactive = -1;
	options->ip_qos_bulk = -1;
	options->request_tty = -1;
	options->proxy_use_fdpass = -1;
	options->ignored_unknown = NULL;
	options->num_canonical_domains = 0;
	options->num_permitted_cnames = 0;
	options->canonicalize_max_dots = -1;
	options->canonicalize_fallback_local = -1;
	options->canonicalize_hostname = -1;
	options->revoked_host_keys = NULL;
	options->fingerprint_hash = -1;
	options->update_hostkeys = -1;
	options->hostbased_key_types = NULL;
	options->pubkey_key_types = NULL;
}

/*
 * A petite version of fill_default_options() that just fills the options
 * needed for hostname canonicalization to proceed.
 */
void
fill_default_options_for_canonicalization(Options *options)
{
	if (options->canonicalize_max_dots == -1)
		options->canonicalize_max_dots = 1;
	if (options->canonicalize_fallback_local == -1)
		options->canonicalize_fallback_local = 1;
	if (options->canonicalize_hostname == -1)
		options->canonicalize_hostname = SSH_CANONICALISE_NO;
}

/*
 * Called after processing other sources of option data, this fills those
 * options for which no value has been specified with their default values.
 */
void
fill_default_options(Options * options)
{
	if (options->forward_agent == -1)
		options->forward_agent = 0;
	if (options->forward_x11 == -1)
		options->forward_x11 = 0;
	if (options->forward_x11_trusted == -1)
		options->forward_x11_trusted = 0;
	if (options->forward_x11_timeout == -1)
		options->forward_x11_timeout = 1200;
	/*
	 * stdio forwarding (-W) changes the default for these but we defer
	 * setting the values so they can be overridden.
	 */
	if (options->exit_on_forward_failure == -1)
		options->exit_on_forward_failure =
		    options->stdio_forward_host != NULL ? 1 : 0;
	if (options->clear_forwardings == -1)
		options->clear_forwardings =
		    options->stdio_forward_host != NULL ? 1 : 0;
	if (options->clear_forwardings == 1)
		clear_forwardings(options);

	if (options->xauth_location == NULL)
		options->xauth_location = _PATH_XAUTH;
	if (options->fwd_opts.gateway_ports == -1)
		options->fwd_opts.gateway_ports = 0;
	if (options->fwd_opts.streamlocal_bind_mask == (mode_t)-1)
		options->fwd_opts.streamlocal_bind_mask = 0177;
	if (options->fwd_opts.streamlocal_bind_unlink == -1)
		options->fwd_opts.streamlocal_bind_unlink = 0;
	if (options->use_privileged_port == -1)
		options->use_privileged_port = 0;
	if (options->rsa_authentication == -1)
		options->rsa_authentication = 1;
	if (options->pubkey_authentication == -1)
		options->pubkey_authentication = 1;
	if (options->challenge_response_authentication == -1)
		options->challenge_response_authentication = 1;
	if (options->gss_authentication == -1)
		options->gss_authentication = 0;
	if (options->gss_deleg_creds == -1)
		options->gss_deleg_creds = 0;
	if (options->password_authentication == -1)
		options->password_authentication = 1;
	if (options->kbd_interactive_authentication == -1)
		options->kbd_interactive_authentication = 1;
	if (options->rhosts_rsa_authentication == -1)
		options->rhosts_rsa_authentication = 0;
	if (options->hostbased_authentication == -1)
		options->hostbased_authentication = 0;
	if (options->batch_mode == -1)
		options->batch_mode = 0;
	if (options->check_host_ip == -1)
		options->check_host_ip = 1;
	if (options->strict_host_key_checking == -1)
		options->strict_host_key_checking = 2;	/* 2 is default */
	if (options->compression == -1)
		options->compression = 0;
	if (options->tcp_keep_alive == -1)
		options->tcp_keep_alive = 1;
	if (options->compression_level == -1)
		options->compression_level = 6;
	if (options->port == -1)
		options->port = 0;	/* Filled in ssh_connect. */
	if (options->address_family == -1)
		options->address_family = AF_UNSPEC;
	if (options->connection_attempts == -1)
		options->connection_attempts = 1;
	if (options->number_of_password_prompts == -1)
		options->number_of_password_prompts = 3;
	/* Selected in ssh_login(). */
	if (options->cipher == -1)
		options->cipher = SSH_CIPHER_NOT_SET;
	/* options->hostkeyalgorithms, default set in myproposals.h */
	if (options->protocol == SSH_PROTO_UNKNOWN)
		options->protocol = SSH_PROTO_2;
	if (options->add_keys_to_agent == -1)
		options->add_keys_to_agent = 0;
	if (options->num_identity_files == 0) {
		if (options->protocol & SSH_PROTO_1) {
			add_identity_file(options, "~/",
			    _PATH_SSH_CLIENT_IDENTITY, 0);
		}
		if (options->protocol & SSH_PROTO_2) {
			add_identity_file(options, "~/",
			    _PATH_SSH_CLIENT_ID_RSA, 0);
			add_identity_file(options, "~/",
			    _PATH_SSH_CLIENT_ID_DSA, 0);
#ifdef OPENSSL_HAS_ECC
			add_identity_file(options, "~/",
			    _PATH_SSH_CLIENT_ID_ECDSA, 0);
#endif
			add_identity_file(options, "~/",
			    _PATH_SSH_CLIENT_ID_ED25519, 0);
		}
	}
	if (options->escape_char == -1)
		options->escape_char = '~';
	if (options->num_system_hostfiles == 0) {
		options->system_hostfiles[options->num_system_hostfiles++] =
		    xstrdup(_PATH_SSH_SYSTEM_HOSTFILE);
		options->system_hostfiles[options->num_system_hostfiles++] =
		    xstrdup(_PATH_SSH_SYSTEM_HOSTFILE2);
	}
	if (options->num_user_hostfiles == 0) {
		options->user_hostfiles[options->num_user_hostfiles++] =
		    xstrdup(_PATH_SSH_USER_HOSTFILE);
		options->user_hostfiles[options->num_user_hostfiles++] =
		    xstrdup(_PATH_SSH_USER_HOSTFILE2);
	}
	if (options->log_level == SYSLOG_LEVEL_NOT_SET)
		options->log_level = SYSLOG_LEVEL_INFO;
	if (options->no_host_authentication_for_localhost == - 1)
		options->no_host_authentication_for_localhost = 0;
	if (options->identities_only == -1)
		options->identities_only = 0;
	if (options->enable_ssh_keysign == -1)
		options->enable_ssh_keysign = 0;
	if (options->rekey_limit == -1)
		options->rekey_limit = 0;
	if (options->rekey_interval == -1)
		options->rekey_interval = 0;
	if (options->verify_host_key_dns == -1)
		options->verify_host_key_dns = 0;
	if (options->server_alive_interval == -1)
		options->server_alive_interval = 0;
	if (options->server_alive_count_max == -1)
		options->server_alive_count_max = 3;
	if (options->control_master == -1)
		options->control_master = 0;
	if (options->control_persist == -1) {
		options->control_persist = 0;
		options->control_persist_timeout = 0;
	}
	if (options->hash_known_hosts == -1)
		options->hash_known_hosts = 0;
	if (options->tun_open == -1)
		options->tun_open = SSH_TUNMODE_NO;
	if (options->tun_local == -1)
		options->tun_local = SSH_TUNID_ANY;
	if (options->tun_remote == -1)
		options->tun_remote = SSH_TUNID_ANY;
	if (options->permit_local_command == -1)
		options->permit_local_command = 0;
<<<<<<< HEAD
	options->use_roaming = 0;	/* force off CVE-2016-0777,0778 */
=======
>>>>>>> e9778795
	if (options->visual_host_key == -1)
		options->visual_host_key = 0;
	if (options->ip_qos_interactive == -1)
		options->ip_qos_interactive = IPTOS_LOWDELAY;
	if (options->ip_qos_bulk == -1)
		options->ip_qos_bulk = IPTOS_THROUGHPUT;
	if (options->request_tty == -1)
		options->request_tty = REQUEST_TTY_AUTO;
	if (options->proxy_use_fdpass == -1)
		options->proxy_use_fdpass = 0;
	if (options->canonicalize_max_dots == -1)
		options->canonicalize_max_dots = 1;
	if (options->canonicalize_fallback_local == -1)
		options->canonicalize_fallback_local = 1;
	if (options->canonicalize_hostname == -1)
		options->canonicalize_hostname = SSH_CANONICALISE_NO;
	if (options->fingerprint_hash == -1)
		options->fingerprint_hash = SSH_FP_HASH_DEFAULT;
	if (options->update_hostkeys == -1)
		options->update_hostkeys = 0;
	if (kex_assemble_names(KEX_CLIENT_ENCRYPT, &options->ciphers) != 0 ||
	    kex_assemble_names(KEX_CLIENT_MAC, &options->macs) != 0 ||
	    kex_assemble_names(KEX_CLIENT_KEX, &options->kex_algorithms) != 0 ||
	    kex_assemble_names(KEX_DEFAULT_PK_ALG,
	    &options->hostbased_key_types) != 0 ||
	    kex_assemble_names(KEX_DEFAULT_PK_ALG,
	    &options->pubkey_key_types) != 0)
		fatal("%s: kex_assemble_names failed", __func__);

#define CLEAR_ON_NONE(v) \
	do { \
		if (option_clear_or_none(v)) { \
			free(v); \
			v = NULL; \
		} \
	} while(0)
	CLEAR_ON_NONE(options->local_command);
	CLEAR_ON_NONE(options->proxy_command);
	CLEAR_ON_NONE(options->control_path);
	CLEAR_ON_NONE(options->revoked_host_keys);
	/* options->identity_agent distinguishes NULL from 'none' */
	/* options->user will be set in the main program if appropriate */
	/* options->hostname will be set in the main program if appropriate */
	/* options->host_key_alias should not be set by default */
	/* options->preferred_authentications will be set in ssh */
}

struct fwdarg {
	char *arg;
	int ispath;
};

/*
 * parse_fwd_field
 * parses the next field in a port forwarding specification.
 * sets fwd to the parsed field and advances p past the colon
 * or sets it to NULL at end of string.
 * returns 0 on success, else non-zero.
 */
static int
parse_fwd_field(char **p, struct fwdarg *fwd)
{
	char *ep, *cp = *p;
	int ispath = 0;

	if (*cp == '\0') {
		*p = NULL;
		return -1;	/* end of string */
	}

	/*
	 * A field escaped with square brackets is used literally.
	 * XXX - allow ']' to be escaped via backslash?
	 */
	if (*cp == '[') {
		/* find matching ']' */
		for (ep = cp + 1; *ep != ']' && *ep != '\0'; ep++) {
			if (*ep == '/')
				ispath = 1;
		}
		/* no matching ']' or not at end of field. */
		if (ep[0] != ']' || (ep[1] != ':' && ep[1] != '\0'))
			return -1;
		/* NUL terminate the field and advance p past the colon */
		*ep++ = '\0';
		if (*ep != '\0')
			*ep++ = '\0';
		fwd->arg = cp + 1;
		fwd->ispath = ispath;
		*p = ep;
		return 0;
	}

	for (cp = *p; *cp != '\0'; cp++) {
		switch (*cp) {
		case '\\':
			memmove(cp, cp + 1, strlen(cp + 1) + 1);
			if (*cp == '\0')
				return -1;
			break;
		case '/':
			ispath = 1;
			break;
		case ':':
			*cp++ = '\0';
			goto done;
		}
	}
done:
	fwd->arg = *p;
	fwd->ispath = ispath;
	*p = cp;
	return 0;
}

/*
 * parse_forward
 * parses a string containing a port forwarding specification of the form:
 *   dynamicfwd == 0
 *	[listenhost:]listenport|listenpath:connecthost:connectport|connectpath
 *	listenpath:connectpath
 *   dynamicfwd == 1
 *	[listenhost:]listenport
 * returns number of arguments parsed or zero on error
 */
int
parse_forward(struct Forward *fwd, const char *fwdspec, int dynamicfwd, int remotefwd)
{
	struct fwdarg fwdargs[4];
	char *p, *cp;
	int i;

	memset(fwd, 0, sizeof(*fwd));
	memset(fwdargs, 0, sizeof(fwdargs));

	cp = p = xstrdup(fwdspec);

	/* skip leading spaces */
	while (isspace((u_char)*cp))
		cp++;

	for (i = 0; i < 4; ++i) {
		if (parse_fwd_field(&cp, &fwdargs[i]) != 0)
			break;
	}

	/* Check for trailing garbage */
	if (cp != NULL && *cp != '\0') {
		i = 0;	/* failure */
	}

	switch (i) {
	case 1:
		if (fwdargs[0].ispath) {
			fwd->listen_path = xstrdup(fwdargs[0].arg);
			fwd->listen_port = PORT_STREAMLOCAL;
		} else {
			fwd->listen_host = NULL;
			fwd->listen_port = a2port(fwdargs[0].arg);
		}
		fwd->connect_host = xstrdup("socks");
		break;

	case 2:
		if (fwdargs[0].ispath && fwdargs[1].ispath) {
			fwd->listen_path = xstrdup(fwdargs[0].arg);
			fwd->listen_port = PORT_STREAMLOCAL;
			fwd->connect_path = xstrdup(fwdargs[1].arg);
			fwd->connect_port = PORT_STREAMLOCAL;
		} else if (fwdargs[1].ispath) {
			fwd->listen_host = NULL;
			fwd->listen_port = a2port(fwdargs[0].arg);
			fwd->connect_path = xstrdup(fwdargs[1].arg);
			fwd->connect_port = PORT_STREAMLOCAL;
		} else {
			fwd->listen_host = xstrdup(fwdargs[0].arg);
			fwd->listen_port = a2port(fwdargs[1].arg);
			fwd->connect_host = xstrdup("socks");
		}
		break;

	case 3:
		if (fwdargs[0].ispath) {
			fwd->listen_path = xstrdup(fwdargs[0].arg);
			fwd->listen_port = PORT_STREAMLOCAL;
			fwd->connect_host = xstrdup(fwdargs[1].arg);
			fwd->connect_port = a2port(fwdargs[2].arg);
		} else if (fwdargs[2].ispath) {
			fwd->listen_host = xstrdup(fwdargs[0].arg);
			fwd->listen_port = a2port(fwdargs[1].arg);
			fwd->connect_path = xstrdup(fwdargs[2].arg);
			fwd->connect_port = PORT_STREAMLOCAL;
		} else {
			fwd->listen_host = NULL;
			fwd->listen_port = a2port(fwdargs[0].arg);
			fwd->connect_host = xstrdup(fwdargs[1].arg);
			fwd->connect_port = a2port(fwdargs[2].arg);
		}
		break;

	case 4:
		fwd->listen_host = xstrdup(fwdargs[0].arg);
		fwd->listen_port = a2port(fwdargs[1].arg);
		fwd->connect_host = xstrdup(fwdargs[2].arg);
		fwd->connect_port = a2port(fwdargs[3].arg);
		break;
	default:
		i = 0; /* failure */
	}

	free(p);

	if (dynamicfwd) {
		if (!(i == 1 || i == 2))
			goto fail_free;
	} else {
		if (!(i == 3 || i == 4)) {
			if (fwd->connect_path == NULL &&
			    fwd->listen_path == NULL)
				goto fail_free;
		}
		if (fwd->connect_port <= 0 && fwd->connect_path == NULL)
			goto fail_free;
	}

	if ((fwd->listen_port < 0 && fwd->listen_path == NULL) ||
	    (!remotefwd && fwd->listen_port == 0))
		goto fail_free;
	if (fwd->connect_host != NULL &&
	    strlen(fwd->connect_host) >= NI_MAXHOST)
		goto fail_free;
	/* XXX - if connecting to a remote socket, max sun len may not match this host */
	if (fwd->connect_path != NULL &&
	    strlen(fwd->connect_path) >= PATH_MAX_SUN)
		goto fail_free;
	if (fwd->listen_host != NULL &&
	    strlen(fwd->listen_host) >= NI_MAXHOST)
		goto fail_free;
	if (fwd->listen_path != NULL &&
	    strlen(fwd->listen_path) >= PATH_MAX_SUN)
		goto fail_free;

	return (i);

 fail_free:
	free(fwd->connect_host);
	fwd->connect_host = NULL;
	free(fwd->connect_path);
	fwd->connect_path = NULL;
	free(fwd->listen_host);
	fwd->listen_host = NULL;
	free(fwd->listen_path);
	fwd->listen_path = NULL;
	return (0);
}

int
parse_jump(const char *s, Options *o, int active)
{
	char *orig, *sdup, *cp;
	char *host = NULL, *user = NULL;
	int ret = -1, port = -1, first;

	active &= o->proxy_command == NULL && o->jump_host == NULL;

	orig = sdup = xstrdup(s);
	first = active;
	do {
		if ((cp = strrchr(sdup, ',')) == NULL)
			cp = sdup; /* last */
		else
			*cp++ = '\0';

		if (first) {
			/* First argument and configuration is active */
			if (parse_user_host_port(cp, &user, &host, &port) != 0)
				goto out;
		} else {
			/* Subsequent argument or inactive configuration */
			if (parse_user_host_port(cp, NULL, NULL, NULL) != 0)
				goto out;
		}
		first = 0; /* only check syntax for subsequent hosts */
	} while (cp != sdup);
	/* success */
	if (active) {
		o->jump_user = user;
		o->jump_host = host;
		o->jump_port = port;
		o->proxy_command = xstrdup("none");
		user = host = NULL;
		if ((cp = strrchr(s, ',')) != NULL && cp != s) {
			o->jump_extra = xstrdup(s);
			o->jump_extra[cp - s] = '\0';
		}
	}
	ret = 0;
 out:
	free(orig);
	free(user);
	free(host);
	return ret;
}

/* XXX the following is a near-vebatim copy from servconf.c; refactor */
static const char *
fmt_multistate_int(int val, const struct multistate *m)
{
	u_int i;

	for (i = 0; m[i].key != NULL; i++) {
		if (m[i].value == val)
			return m[i].key;
	}
	return "UNKNOWN";
}

static const char *
fmt_intarg(OpCodes code, int val)
{
	if (val == -1)
		return "unset";
	switch (code) {
	case oAddressFamily:
		return fmt_multistate_int(val, multistate_addressfamily);
	case oVerifyHostKeyDNS:
	case oStrictHostKeyChecking:
	case oUpdateHostkeys:
		return fmt_multistate_int(val, multistate_yesnoask);
	case oControlMaster:
		return fmt_multistate_int(val, multistate_controlmaster);
	case oTunnel:
		return fmt_multistate_int(val, multistate_tunnel);
	case oRequestTTY:
		return fmt_multistate_int(val, multistate_requesttty);
	case oCanonicalizeHostname:
		return fmt_multistate_int(val, multistate_canonicalizehostname);
	case oFingerprintHash:
		return ssh_digest_alg_name(val);
	case oProtocol:
		switch (val) {
		case SSH_PROTO_1:
			return "1";
		case SSH_PROTO_2:
			return "2";
		case (SSH_PROTO_1|SSH_PROTO_2):
			return "2,1";
		default:
			return "UNKNOWN";
		}
	default:
		switch (val) {
		case 0:
			return "no";
		case 1:
			return "yes";
		default:
			return "UNKNOWN";
		}
	}
}

static const char *
lookup_opcode_name(OpCodes code)
{
	u_int i;

	for (i = 0; keywords[i].name != NULL; i++)
		if (keywords[i].opcode == code)
			return(keywords[i].name);
	return "UNKNOWN";
}

static void
dump_cfg_int(OpCodes code, int val)
{
	printf("%s %d\n", lookup_opcode_name(code), val);
}

static void
dump_cfg_fmtint(OpCodes code, int val)
{
	printf("%s %s\n", lookup_opcode_name(code), fmt_intarg(code, val));
}

static void
dump_cfg_string(OpCodes code, const char *val)
{
	if (val == NULL)
		return;
	printf("%s %s\n", lookup_opcode_name(code), val);
}

static void
dump_cfg_strarray(OpCodes code, u_int count, char **vals)
{
	u_int i;

	for (i = 0; i < count; i++)
		printf("%s %s\n", lookup_opcode_name(code), vals[i]);
}

static void
dump_cfg_strarray_oneline(OpCodes code, u_int count, char **vals)
{
	u_int i;

	printf("%s", lookup_opcode_name(code));
	for (i = 0; i < count; i++)
		printf(" %s",  vals[i]);
	printf("\n");
}

static void
dump_cfg_forwards(OpCodes code, u_int count, const struct Forward *fwds)
{
	const struct Forward *fwd;
	u_int i;

	/* oDynamicForward */
	for (i = 0; i < count; i++) {
		fwd = &fwds[i];
		if (code == oDynamicForward &&
		    strcmp(fwd->connect_host, "socks") != 0)
			continue;
		if (code == oLocalForward &&
		    strcmp(fwd->connect_host, "socks") == 0)
			continue;
		printf("%s", lookup_opcode_name(code));
		if (fwd->listen_port == PORT_STREAMLOCAL)
			printf(" %s", fwd->listen_path);
		else if (fwd->listen_host == NULL)
			printf(" %d", fwd->listen_port);
		else {
			printf(" [%s]:%d",
			    fwd->listen_host, fwd->listen_port);
		}
		if (code != oDynamicForward) {
			if (fwd->connect_port == PORT_STREAMLOCAL)
				printf(" %s", fwd->connect_path);
			else if (fwd->connect_host == NULL)
				printf(" %d", fwd->connect_port);
			else {
				printf(" [%s]:%d",
				    fwd->connect_host, fwd->connect_port);
			}
		}
		printf("\n");
	}
}

void
dump_client_config(Options *o, const char *host)
{
	int i;
	char buf[8];

	/* This is normally prepared in ssh_kex2 */
	if (kex_assemble_names(KEX_DEFAULT_PK_ALG, &o->hostkeyalgorithms) != 0)
		fatal("%s: kex_assemble_names failed", __func__);

	/* Most interesting options first: user, host, port */
	dump_cfg_string(oUser, o->user);
	dump_cfg_string(oHostName, host);
	dump_cfg_int(oPort, o->port);

	/* Flag options */
	dump_cfg_fmtint(oAddressFamily, o->address_family);
	dump_cfg_fmtint(oBatchMode, o->batch_mode);
	dump_cfg_fmtint(oCanonicalizeFallbackLocal, o->canonicalize_fallback_local);
	dump_cfg_fmtint(oCanonicalizeHostname, o->canonicalize_hostname);
	dump_cfg_fmtint(oChallengeResponseAuthentication, o->challenge_response_authentication);
	dump_cfg_fmtint(oCheckHostIP, o->check_host_ip);
	dump_cfg_fmtint(oCompression, o->compression);
	dump_cfg_fmtint(oControlMaster, o->control_master);
	dump_cfg_fmtint(oEnableSSHKeysign, o->enable_ssh_keysign);
	dump_cfg_fmtint(oClearAllForwardings, o->clear_forwardings);
	dump_cfg_fmtint(oExitOnForwardFailure, o->exit_on_forward_failure);
	dump_cfg_fmtint(oFingerprintHash, o->fingerprint_hash);
	dump_cfg_fmtint(oForwardAgent, o->forward_agent);
	dump_cfg_fmtint(oForwardX11, o->forward_x11);
	dump_cfg_fmtint(oForwardX11Trusted, o->forward_x11_trusted);
	dump_cfg_fmtint(oGatewayPorts, o->fwd_opts.gateway_ports);
#ifdef GSSAPI
	dump_cfg_fmtint(oGssAuthentication, o->gss_authentication);
	dump_cfg_fmtint(oGssDelegateCreds, o->gss_deleg_creds);
#endif /* GSSAPI */
	dump_cfg_fmtint(oHashKnownHosts, o->hash_known_hosts);
	dump_cfg_fmtint(oHostbasedAuthentication, o->hostbased_authentication);
	dump_cfg_fmtint(oIdentitiesOnly, o->identities_only);
	dump_cfg_fmtint(oKbdInteractiveAuthentication, o->kbd_interactive_authentication);
	dump_cfg_fmtint(oNoHostAuthenticationForLocalhost, o->no_host_authentication_for_localhost);
	dump_cfg_fmtint(oPasswordAuthentication, o->password_authentication);
	dump_cfg_fmtint(oPermitLocalCommand, o->permit_local_command);
	dump_cfg_fmtint(oProtocol, o->protocol);
	dump_cfg_fmtint(oProxyUseFdpass, o->proxy_use_fdpass);
	dump_cfg_fmtint(oPubkeyAuthentication, o->pubkey_authentication);
	dump_cfg_fmtint(oRequestTTY, o->request_tty);
	dump_cfg_fmtint(oRhostsRSAAuthentication, o->rhosts_rsa_authentication);
	dump_cfg_fmtint(oRSAAuthentication, o->rsa_authentication);
	dump_cfg_fmtint(oStreamLocalBindUnlink, o->fwd_opts.streamlocal_bind_unlink);
	dump_cfg_fmtint(oStrictHostKeyChecking, o->strict_host_key_checking);
	dump_cfg_fmtint(oTCPKeepAlive, o->tcp_keep_alive);
	dump_cfg_fmtint(oTunnel, o->tun_open);
	dump_cfg_fmtint(oUsePrivilegedPort, o->use_privileged_port);
	dump_cfg_fmtint(oVerifyHostKeyDNS, o->verify_host_key_dns);
	dump_cfg_fmtint(oVisualHostKey, o->visual_host_key);
	dump_cfg_fmtint(oUpdateHostkeys, o->update_hostkeys);

	/* Integer options */
	dump_cfg_int(oCanonicalizeMaxDots, o->canonicalize_max_dots);
	dump_cfg_int(oCompressionLevel, o->compression_level);
	dump_cfg_int(oConnectionAttempts, o->connection_attempts);
	dump_cfg_int(oForwardX11Timeout, o->forward_x11_timeout);
	dump_cfg_int(oNumberOfPasswordPrompts, o->number_of_password_prompts);
	dump_cfg_int(oServerAliveCountMax, o->server_alive_count_max);
	dump_cfg_int(oServerAliveInterval, o->server_alive_interval);

	/* String options */
	dump_cfg_string(oBindAddress, o->bind_address);
	dump_cfg_string(oCiphers, o->ciphers ? o->ciphers : KEX_CLIENT_ENCRYPT);
	dump_cfg_string(oControlPath, o->control_path);
	dump_cfg_string(oHostKeyAlgorithms, o->hostkeyalgorithms);
	dump_cfg_string(oHostKeyAlias, o->host_key_alias);
	dump_cfg_string(oHostbasedKeyTypes, o->hostbased_key_types);
	dump_cfg_string(oIdentityAgent, o->identity_agent);
	dump_cfg_string(oKbdInteractiveDevices, o->kbd_interactive_devices);
	dump_cfg_string(oKexAlgorithms, o->kex_algorithms ? o->kex_algorithms : KEX_CLIENT_KEX);
	dump_cfg_string(oLocalCommand, o->local_command);
	dump_cfg_string(oLogLevel, log_level_name(o->log_level));
	dump_cfg_string(oMacs, o->macs ? o->macs : KEX_CLIENT_MAC);
	dump_cfg_string(oPKCS11Provider, o->pkcs11_provider);
	dump_cfg_string(oPreferredAuthentications, o->preferred_authentications);
	dump_cfg_string(oPubkeyAcceptedKeyTypes, o->pubkey_key_types);
	dump_cfg_string(oRevokedHostKeys, o->revoked_host_keys);
	dump_cfg_string(oXAuthLocation, o->xauth_location);

	/* Forwards */
	dump_cfg_forwards(oDynamicForward, o->num_local_forwards, o->local_forwards);
	dump_cfg_forwards(oLocalForward, o->num_local_forwards, o->local_forwards);
	dump_cfg_forwards(oRemoteForward, o->num_remote_forwards, o->remote_forwards);

	/* String array options */
	dump_cfg_strarray(oIdentityFile, o->num_identity_files, o->identity_files);
	dump_cfg_strarray_oneline(oCanonicalDomains, o->num_canonical_domains, o->canonical_domains);
	dump_cfg_strarray_oneline(oGlobalKnownHostsFile, o->num_system_hostfiles, o->system_hostfiles);
	dump_cfg_strarray_oneline(oUserKnownHostsFile, o->num_user_hostfiles, o->user_hostfiles);
	dump_cfg_strarray(oSendEnv, o->num_send_env, o->send_env);

	/* Special cases */

	/* oConnectTimeout */
	if (o->connection_timeout == -1)
		printf("connecttimeout none\n");
	else
		dump_cfg_int(oConnectTimeout, o->connection_timeout);

	/* oTunnelDevice */
	printf("tunneldevice");
	if (o->tun_local == SSH_TUNID_ANY)
		printf(" any");
	else
		printf(" %d", o->tun_local);
	if (o->tun_remote == SSH_TUNID_ANY)
		printf(":any");
	else
		printf(":%d", o->tun_remote);
	printf("\n");

	/* oCanonicalizePermittedCNAMEs */
	if ( o->num_permitted_cnames > 0) {
		printf("canonicalizePermittedcnames");
		for (i = 0; i < o->num_permitted_cnames; i++) {
			printf(" %s:%s", o->permitted_cnames[i].source_list,
			    o->permitted_cnames[i].target_list);
		}
		printf("\n");
	}

	/* oCipher */
	if (o->cipher != SSH_CIPHER_NOT_SET)
		printf("Cipher %s\n", cipher_name(o->cipher));

	/* oControlPersist */
	if (o->control_persist == 0 || o->control_persist_timeout == 0)
		dump_cfg_fmtint(oControlPersist, o->control_persist);
	else
		dump_cfg_int(oControlPersist, o->control_persist_timeout);

	/* oEscapeChar */
	if (o->escape_char == SSH_ESCAPECHAR_NONE)
		printf("escapechar none\n");
	else {
		vis(buf, o->escape_char, VIS_WHITE, 0);
		printf("escapechar %s\n", buf);
	}

	/* oIPQoS */
	printf("ipqos %s ", iptos2str(o->ip_qos_interactive));
	printf("%s\n", iptos2str(o->ip_qos_bulk));

	/* oRekeyLimit */
	printf("rekeylimit %llu %d\n",
	    (unsigned long long)o->rekey_limit, o->rekey_interval);

	/* oStreamLocalBindMask */
	printf("streamlocalbindmask 0%o\n",
	    o->fwd_opts.streamlocal_bind_mask);

	/* oProxyCommand / oProxyJump */
	if (o->jump_host == NULL)
		dump_cfg_string(oProxyCommand, o->proxy_command);
	else {
		/* Check for numeric addresses */
		i = strchr(o->jump_host, ':') != NULL ||
		    strspn(o->jump_host, "1234567890.") == strlen(o->jump_host);
		snprintf(buf, sizeof(buf), "%d", o->jump_port);
		printf("proxyjump %s%s%s%s%s%s%s%s%s\n",
		    /* optional additional jump spec */
		    o->jump_extra == NULL ? "" : o->jump_extra,
		    o->jump_extra == NULL ? "" : ",",
		    /* optional user */
		    o->jump_user == NULL ? "" : o->jump_user,
		    o->jump_user == NULL ? "" : "@",
		    /* opening [ if hostname is numeric */
		    i ? "[" : "",
		    /* mandatory hostname */
		    o->jump_host,
		    /* closing ] if hostname is numeric */
		    i ? "]" : "",
		    /* optional port number */
		    o->jump_port <= 0 ? "" : ":",
		    o->jump_port <= 0 ? "" : buf);
	}
}<|MERGE_RESOLUTION|>--- conflicted
+++ resolved
@@ -64,12 +64,8 @@
 #include "kex.h"
 #include "mac.h"
 #include "uidswap.h"
-<<<<<<< HEAD
-#include "version.h"
-=======
 #include "myproposal.h"
 #include "digest.h"
->>>>>>> e9778795
 
 /* Format of the configuration file:
 
@@ -1844,12 +1840,8 @@
 	options->tun_remote = -1;
 	options->local_command = NULL;
 	options->permit_local_command = -1;
-<<<<<<< HEAD
-	options->use_roaming = 0;	/* default off CVE-2016-0777,0778 */
-=======
 	options->add_keys_to_agent = -1;
 	options->identity_agent = NULL;
->>>>>>> e9778795
 	options->visual_host_key = -1;
 	options->ip_qos_interactive = -1;
 	options->ip_qos_bulk = -1;
@@ -2033,10 +2025,6 @@
 		options->tun_remote = SSH_TUNID_ANY;
 	if (options->permit_local_command == -1)
 		options->permit_local_command = 0;
-<<<<<<< HEAD
-	options->use_roaming = 0;	/* force off CVE-2016-0777,0778 */
-=======
->>>>>>> e9778795
 	if (options->visual_host_key == -1)
 		options->visual_host_key = 0;
 	if (options->ip_qos_interactive == -1)
