/* $OpenBSD: sshconnect.c,v 1.251 2014/07/15 15:54:14 millert Exp $ */
/*
 * Author: Tatu Ylonen <ylo@cs.hut.fi>
 * Copyright (c) 1995 Tatu Ylonen <ylo@cs.hut.fi>, Espoo, Finland
 *                    All rights reserved
 * Code to connect to a remote host, and to perform the client side of the
 * login (authentication) dialog.
 *
 * As far as I am concerned, the code I have written for this software
 * can be used freely for any purpose.  Any derived versions of this
 * software must be clearly marked as such, and if the derived work is
 * incompatible with the protocol description in the RFC file, it must be
 * called by a name other than "ssh" or "Secure Shell".
 */

#include "includes.h"

#include <sys/types.h>
#include <sys/wait.h>
#include <sys/stat.h>
#include <sys/socket.h>
#ifdef HAVE_SYS_TIME_H
# include <sys/time.h>
#endif

#include <netinet/in.h>
#include <arpa/inet.h>

#include <ctype.h>
#include <errno.h>
#include <fcntl.h>
#include <netdb.h>
#ifdef HAVE_PATHS_H
#include <paths.h>
#endif
#include <pwd.h>
#include <signal.h>
#include <stdarg.h>
#include <stdio.h>
#include <stdlib.h>
#include <string.h>
#include <unistd.h>

#include "xmalloc.h"
#include "key.h"
#include "hostfile.h"
#include "ssh.h"
#include "rsa.h"
#include "buffer.h"
#include "packet.h"
#include "uidswap.h"
#include "compat.h"
#include "key.h"
#include "sshconnect.h"
#include "hostfile.h"
#include "log.h"
#include "misc.h"
#include "readconf.h"
#include "atomicio.h"
#include "dns.h"
#include "roaming.h"
#include "monitor_fdpass.h"
#include "ssh2.h"
#include "version.h"

char *client_version_string = NULL;
char *server_version_string = NULL;
Key *previous_host_key = NULL;

static int matching_host_key_dns = 0;

static pid_t proxy_command_pid = 0;

/* import */
extern Options options;
extern char *__progname;
extern uid_t original_real_uid;
extern uid_t original_effective_uid;

static int show_other_keys(struct hostkeys *, Key *);
static void warn_changed_key(Key *);

/* Expand a proxy command */
static char *
expand_proxy_command(const char *proxy_command, const char *user,
    const char *host, int port)
{
	char *tmp, *ret, strport[NI_MAXSERV];

	snprintf(strport, sizeof strport, "%d", port);
	xasprintf(&tmp, "exec %s", proxy_command);
	ret = percent_expand(tmp, "h", host, "p", strport,
	    "r", options.user, (char *)NULL);
	free(tmp);
	return ret;
}

/*
 * Connect to the given ssh server using a proxy command that passes a
 * a connected fd back to us.
 */
static int
ssh_proxy_fdpass_connect(const char *host, u_short port,
    const char *proxy_command)
{
	char *command_string;
	int sp[2], sock;
	pid_t pid;
	char *shell;

	if ((shell = getenv("SHELL")) == NULL)
		shell = _PATH_BSHELL;

	if (socketpair(AF_UNIX, SOCK_STREAM, 0, sp) < 0)
		fatal("Could not create socketpair to communicate with "
		    "proxy dialer: %.100s", strerror(errno));

	command_string = expand_proxy_command(proxy_command, options.user,
	    host, port);
	debug("Executing proxy dialer command: %.500s", command_string);

	/* Fork and execute the proxy command. */
	if ((pid = fork()) == 0) {
		char *argv[10];

		/* Child.  Permanently give up superuser privileges. */
		permanently_drop_suid(original_real_uid);

		close(sp[1]);
		/* Redirect stdin and stdout. */
		if (sp[0] != 0) {
			if (dup2(sp[0], 0) < 0)
				perror("dup2 stdin");
		}
		if (sp[0] != 1) {
			if (dup2(sp[0], 1) < 0)
				perror("dup2 stdout");
		}
		if (sp[0] >= 2)
			close(sp[0]);

		/*
		 * Stderr is left as it is so that error messages get
		 * printed on the user's terminal.
		 */
		argv[0] = shell;
		argv[1] = "-c";
		argv[2] = command_string;
		argv[3] = NULL;

		/*
		 * Execute the proxy command.
		 * Note that we gave up any extra privileges above.
		 */
		execv(argv[0], argv);
		perror(argv[0]);
		exit(1);
	}
	/* Parent. */
	if (pid < 0)
		fatal("fork failed: %.100s", strerror(errno));
	close(sp[0]);
	free(command_string);

	if ((sock = mm_receive_fd(sp[1])) == -1)
		fatal("proxy dialer did not pass back a connection");

	while (waitpid(pid, NULL, 0) == -1)
		if (errno != EINTR)
			fatal("Couldn't wait for child: %s", strerror(errno));

	/* Set the connection file descriptors. */
	packet_set_connection(sock, sock);

	return 0;
}

/*
 * Connect to the given ssh server using a proxy command.
 */
static int
ssh_proxy_connect(const char *host, u_short port, const char *proxy_command)
{
	char *command_string;
	int pin[2], pout[2];
	pid_t pid;
	char *shell;

	if ((shell = getenv("SHELL")) == NULL || *shell == '\0')
		shell = _PATH_BSHELL;

	/* Create pipes for communicating with the proxy. */
	if (pipe(pin) < 0 || pipe(pout) < 0)
		fatal("Could not create pipes to communicate with the proxy: %.100s",
		    strerror(errno));

	command_string = expand_proxy_command(proxy_command, options.user,
	    host, port);
	debug("Executing proxy command: %.500s", command_string);

	/* Fork and execute the proxy command. */
	if ((pid = fork()) == 0) {
		char *argv[10];

		/* Child.  Permanently give up superuser privileges. */
		permanently_drop_suid(original_real_uid);

		/* Redirect stdin and stdout. */
		close(pin[1]);
		if (pin[0] != 0) {
			if (dup2(pin[0], 0) < 0)
				perror("dup2 stdin");
			close(pin[0]);
		}
		close(pout[0]);
		if (dup2(pout[1], 1) < 0)
			perror("dup2 stdout");
		/* Cannot be 1 because pin allocated two descriptors. */
		close(pout[1]);

		/* Stderr is left as it is so that error messages get
		   printed on the user's terminal. */
		argv[0] = shell;
		argv[1] = "-c";
		argv[2] = command_string;
		argv[3] = NULL;

		/* Execute the proxy command.  Note that we gave up any
		   extra privileges above. */
		signal(SIGPIPE, SIG_DFL);
		execv(argv[0], argv);
		perror(argv[0]);
		exit(1);
	}
	/* Parent. */
	if (pid < 0)
		fatal("fork failed: %.100s", strerror(errno));
	else
		proxy_command_pid = pid; /* save pid to clean up later */

	/* Close child side of the descriptors. */
	close(pin[0]);
	close(pout[1]);

	/* Free the command name. */
	free(command_string);

	/* Set the connection file descriptors. */
	packet_set_connection(pout[0], pin[1]);

	/* Indicate OK return */
	return 0;
}

void
ssh_kill_proxy_command(void)
{
	/*
	 * Send SIGHUP to proxy command if used. We don't wait() in
	 * case it hangs and instead rely on init to reap the child
	 */
	if (proxy_command_pid > 1)
		kill(proxy_command_pid, SIGHUP);
}

/*
 * Set TCP receive buffer if requested.
 * Note: tuning needs to happen after the socket is
 * created but before the connection happens
 * so winscale is negotiated properly -cjr
 */
static void
ssh_set_socket_recvbuf(int sock)
{
	void *buf = (void *)&options.tcp_rcv_buf;
	int sz = sizeof(options.tcp_rcv_buf);
	int socksize;
	int socksizelen = sizeof(int);

	debug("setsockopt Attempting to set SO_RCVBUF to %d", options.tcp_rcv_buf);
	if (setsockopt(sock, SOL_SOCKET, SO_RCVBUF, buf, sz) >= 0) {
	  getsockopt(sock, SOL_SOCKET, SO_RCVBUF, &socksize, &socksizelen);
	  debug("setsockopt SO_RCVBUF: %.100s %d", strerror(errno), socksize);
	}
	else
		error("Couldn't set socket receive buffer to %d: %.100s",
		    options.tcp_rcv_buf, strerror(errno));
}


/*
 * Creates a (possibly privileged) socket for use as the ssh connection.
 */
static int
ssh_create_socket(int privileged, struct addrinfo *ai)
{
	int sock, r, gaierr;
	struct addrinfo hints, *res = NULL;

<<<<<<< HEAD
	/*
	 * If we are running as root and want to connect to a privileged
	 * port, bind our own socket to a privileged port.
	 */
	if (privileged) {
		int p = IPPORT_RESERVED - 1;
		PRIV_START;
		sock = rresvport_af(&p, ai->ai_family);
		PRIV_END;
		if (sock < 0)
			error("rresvport: af=%d %.100s", ai->ai_family,
			    strerror(errno));
		else
			debug("Allocated local port %d.", p);

		if (options.tcp_rcv_buf > 0)
			ssh_set_socket_recvbuf(sock);
		return sock;
	}
=======
>>>>>>> 36e94dc5
	sock = socket(ai->ai_family, ai->ai_socktype, ai->ai_protocol);
	if (sock < 0) {
		error("socket: %s", strerror(errno));
		return -1;
	}
	fcntl(sock, F_SETFD, FD_CLOEXEC);

	if (options.tcp_rcv_buf > 0)
		ssh_set_socket_recvbuf(sock);

	/* Bind the socket to an alternative local IP address */
	if (options.bind_address == NULL && !privileged)
		return sock;

	if (options.bind_address) {
		memset(&hints, 0, sizeof(hints));
		hints.ai_family = ai->ai_family;
		hints.ai_socktype = ai->ai_socktype;
		hints.ai_protocol = ai->ai_protocol;
		hints.ai_flags = AI_PASSIVE;
		gaierr = getaddrinfo(options.bind_address, NULL, &hints, &res);
		if (gaierr) {
			error("getaddrinfo: %s: %s", options.bind_address,
			    ssh_gai_strerror(gaierr));
			close(sock);
			return -1;
		}
	}
	/*
	 * If we are running as root and want to connect to a privileged
	 * port, bind our own socket to a privileged port.
	 */
	if (privileged) {
		PRIV_START;
		r = bindresvport_sa(sock, res ? res->ai_addr : NULL);
		PRIV_END;
		if (r < 0) {
			error("bindresvport_sa: af=%d %s", ai->ai_family,
			    strerror(errno));
			goto fail;
		}
	} else {
		if (bind(sock, res->ai_addr, res->ai_addrlen) < 0) {
			error("bind: %s: %s", options.bind_address,
			    strerror(errno));
 fail:
			close(sock);
			freeaddrinfo(res);
			return -1;
		}
	}
	if (res != NULL)
		freeaddrinfo(res);
	return sock;
}

static int
timeout_connect(int sockfd, const struct sockaddr *serv_addr,
    socklen_t addrlen, int *timeoutp)
{
	fd_set *fdset;
	struct timeval tv, t_start;
	socklen_t optlen;
	int optval, rc, result = -1;

	gettimeofday(&t_start, NULL);

	if (*timeoutp <= 0) {
		result = connect(sockfd, serv_addr, addrlen);
		goto done;
	}

	set_nonblock(sockfd);
	rc = connect(sockfd, serv_addr, addrlen);
	if (rc == 0) {
		unset_nonblock(sockfd);
		result = 0;
		goto done;
	}
	if (errno != EINPROGRESS) {
		result = -1;
		goto done;
	}

	fdset = (fd_set *)xcalloc(howmany(sockfd + 1, NFDBITS),
	    sizeof(fd_mask));
	FD_SET(sockfd, fdset);
	ms_to_timeval(&tv, *timeoutp);

	for (;;) {
		rc = select(sockfd + 1, NULL, fdset, NULL, &tv);
		if (rc != -1 || errno != EINTR)
			break;
	}

	switch (rc) {
	case 0:
		/* Timed out */
		errno = ETIMEDOUT;
		break;
	case -1:
		/* Select error */
		debug("select: %s", strerror(errno));
		break;
	case 1:
		/* Completed or failed */
		optval = 0;
		optlen = sizeof(optval);
		if (getsockopt(sockfd, SOL_SOCKET, SO_ERROR, &optval,
		    &optlen) == -1) {
			debug("getsockopt: %s", strerror(errno));
			break;
		}
		if (optval != 0) {
			errno = optval;
			break;
		}
		result = 0;
		unset_nonblock(sockfd);
		break;
	default:
		/* Should not occur */
		fatal("Bogus return (%d) from select()", rc);
	}

	free(fdset);

 done:
 	if (result == 0 && *timeoutp > 0) {
		ms_subtract_diff(&t_start, timeoutp);
		if (*timeoutp <= 0) {
			errno = ETIMEDOUT;
			result = -1;
		}
	}

	return (result);
}

/*
 * Opens a TCP/IP connection to the remote server on the given host.
 * The address of the remote host will be returned in hostaddr.
 * If port is 0, the default port will be used.  If needpriv is true,
 * a privileged port will be allocated to make the connection.
 * This requires super-user privileges if needpriv is true.
 * Connection_attempts specifies the maximum number of tries (one per
 * second).  If proxy_command is non-NULL, it specifies the command (with %h
 * and %p substituted for host and port, respectively) to use to contact
 * the daemon.
 */
static int
ssh_connect_direct(const char *host, struct addrinfo *aitop,
    struct sockaddr_storage *hostaddr, u_short port, int family,
    int connection_attempts, int *timeout_ms, int want_keepalive, int needpriv)
{
	int on = 1;
	int sock = -1, attempt;
	char ntop[NI_MAXHOST], strport[NI_MAXSERV];
	struct addrinfo *ai;

	debug2("ssh_connect: needpriv %d", needpriv);

	for (attempt = 0; attempt < connection_attempts; attempt++) {
		if (attempt > 0) {
			/* Sleep a moment before retrying. */
			sleep(1);
			debug("Trying again...");
		}
		/*
		 * Loop through addresses for this host, and try each one in
		 * sequence until the connection succeeds.
		 */
		for (ai = aitop; ai; ai = ai->ai_next) {
			if (ai->ai_family != AF_INET &&
			    ai->ai_family != AF_INET6)
				continue;
			if (getnameinfo(ai->ai_addr, ai->ai_addrlen,
			    ntop, sizeof(ntop), strport, sizeof(strport),
			    NI_NUMERICHOST|NI_NUMERICSERV) != 0) {
				error("ssh_connect: getnameinfo failed");
				continue;
			}
			debug("Connecting to %.200s [%.100s] port %s.",
				host, ntop, strport);

			/* Create a socket for connecting. */
			sock = ssh_create_socket(needpriv, ai);
			if (sock < 0)
				/* Any error is already output */
				continue;

			if (timeout_connect(sock, ai->ai_addr, ai->ai_addrlen,
			    timeout_ms) >= 0) {
				/* Successful connection. */
				memcpy(hostaddr, ai->ai_addr, ai->ai_addrlen);
				break;
			} else {
				debug("connect to address %s port %s: %s",
				    ntop, strport, strerror(errno));
				close(sock);
				sock = -1;
			}
		}
		if (sock != -1)
			break;	/* Successful connection. */
	}

	/* Return failure if we didn't get a successful connection. */
	if (sock == -1) {
		error("ssh: connect to host %s port %s: %s",
		    host, strport, strerror(errno));
		return (-1);
	}

	debug("Connection established.");

	/* Set SO_KEEPALIVE if requested. */
	if (want_keepalive &&
	    setsockopt(sock, SOL_SOCKET, SO_KEEPALIVE, (void *)&on,
	    sizeof(on)) < 0)
		error("setsockopt SO_KEEPALIVE: %.100s", strerror(errno));

	/* Set the connection. */
	packet_set_connection(sock, sock);

	return 0;
}

int
ssh_connect(const char *host, struct addrinfo *addrs,
    struct sockaddr_storage *hostaddr, u_short port, int family,
    int connection_attempts, int *timeout_ms, int want_keepalive, int needpriv)
{
	if (options.proxy_command == NULL) {
		return ssh_connect_direct(host, addrs, hostaddr, port, family,
		    connection_attempts, timeout_ms, want_keepalive, needpriv);
	} else if (strcmp(options.proxy_command, "-") == 0) {
		packet_set_connection(STDIN_FILENO, STDOUT_FILENO);
		return 0; /* Always succeeds */
	} else if (options.proxy_use_fdpass) {
		return ssh_proxy_fdpass_connect(host, port,
		    options.proxy_command);
	}
	return ssh_proxy_connect(host, port, options.proxy_command);
}

static void
send_client_banner(int connection_out, int minor1)
{
	/* Send our own protocol version identification. */
	if (compat20) {
		xasprintf(&client_version_string, "SSH-%d.%d-%.100s\r\n",
		    PROTOCOL_MAJOR_2, PROTOCOL_MINOR_2, SSH_VERSION);
	} else {
		xasprintf(&client_version_string, "SSH-%d.%d-%.100s\n",
		    PROTOCOL_MAJOR_1, minor1, SSH_VERSION);
	}
	if (roaming_atomicio(vwrite, connection_out, client_version_string,
	    strlen(client_version_string)) != strlen(client_version_string))
		fatal("write: %.100s", strerror(errno));
	chop(client_version_string);
	debug("Local version string %.100s", client_version_string);
}

/*
 * Waits for the server identification string, and sends our own
 * identification string.
 */
void
ssh_exchange_identification(int timeout_ms)
{
	char buf[256], remote_version[256];	/* must be same size! */
	int remote_major, remote_minor, mismatch;
	int connection_in = packet_get_connection_in();
	int connection_out = packet_get_connection_out();
	int minor1 = PROTOCOL_MINOR_1, client_banner_sent = 0;
	u_int i, n;
	size_t len;
	int fdsetsz, remaining, rc;
	struct timeval t_start, t_remaining;
	fd_set *fdset;

	fdsetsz = howmany(connection_in + 1, NFDBITS) * sizeof(fd_mask);
	fdset = xcalloc(1, fdsetsz);

	/*
	 * If we are SSH2-only then we can send the banner immediately and
	 * save a round-trip.
	 */
	if (options.protocol == SSH_PROTO_2) {
		enable_compat20();
		send_client_banner(connection_out, 0);
		client_banner_sent = 1;
	}

	/* Read other side's version identification. */
	remaining = timeout_ms;
	for (n = 0;;) {
		for (i = 0; i < sizeof(buf) - 1; i++) {
			if (timeout_ms > 0) {
				gettimeofday(&t_start, NULL);
				ms_to_timeval(&t_remaining, remaining);
				FD_SET(connection_in, fdset);
				rc = select(connection_in + 1, fdset, NULL,
				    fdset, &t_remaining);
				ms_subtract_diff(&t_start, &remaining);
				if (rc == 0 || remaining <= 0)
					fatal("Connection timed out during "
					    "banner exchange");
				if (rc == -1) {
					if (errno == EINTR)
						continue;
					fatal("ssh_exchange_identification: "
					    "select: %s", strerror(errno));
				}
			}

			len = roaming_atomicio(read, connection_in, &buf[i], 1);

			if (len != 1 && errno == EPIPE)
				fatal("ssh_exchange_identification: "
				    "Connection closed by remote host");
			else if (len != 1)
				fatal("ssh_exchange_identification: "
				    "read: %.100s", strerror(errno));
			if (buf[i] == '\r') {
				buf[i] = '\n';
				buf[i + 1] = 0;
				continue;		/**XXX wait for \n */
			}
			if (buf[i] == '\n') {
				buf[i + 1] = 0;
				break;
			}
			if (++n > 65536)
				fatal("ssh_exchange_identification: "
				    "No banner received");
		}
		buf[sizeof(buf) - 1] = 0;
		if (strncmp(buf, "SSH-", 4) == 0)
			break;
		debug("ssh_exchange_identification: %s", buf);
	}
	server_version_string = xstrdup(buf);
	free(fdset);

	/*
	 * Check that the versions match.  In future this might accept
	 * several versions and set appropriate flags to handle them.
	 */
	if (sscanf(server_version_string, "SSH-%d.%d-%[^\n]\n",
	    &remote_major, &remote_minor, remote_version) != 3)
		fatal("Bad remote protocol version identification: '%.100s'", buf);
	debug("Remote protocol version %d.%d, remote software version %.100s",
	    remote_major, remote_minor, remote_version);

	compat_datafellows(remote_version);
	mismatch = 0;

	switch (remote_major) {
	case 1:
		if (remote_minor == 99 &&
		    (options.protocol & SSH_PROTO_2) &&
		    !(options.protocol & SSH_PROTO_1_PREFERRED)) {
			enable_compat20();
			break;
		}
		if (!(options.protocol & SSH_PROTO_1)) {
			mismatch = 1;
			break;
		}
		if (remote_minor < 3) {
			fatal("Remote machine has too old SSH software version.");
		} else if (remote_minor == 3 || remote_minor == 4) {
			/* We speak 1.3, too. */
			enable_compat13();
			minor1 = 3;
			if (options.forward_agent) {
				logit("Agent forwarding disabled for protocol 1.3");
				options.forward_agent = 0;
			}
		}
		break;
	case 2:
		if (options.protocol & SSH_PROTO_2) {
			enable_compat20();
			break;
		}
		/* FALLTHROUGH */
	default:
		mismatch = 1;
		break;
	}
	if (mismatch)
		fatal("Protocol major versions differ: %d vs. %d",
		    (options.protocol & SSH_PROTO_2) ? PROTOCOL_MAJOR_2 : PROTOCOL_MAJOR_1,
		    remote_major);
<<<<<<< HEAD
	/* Send our own protocol version identification. */
	snprintf(buf, sizeof buf, "SSH-%d.%d-%.100s%s",
	    compat20 ? PROTOCOL_MAJOR_2 : PROTOCOL_MAJOR_1,
	    compat20 ? PROTOCOL_MINOR_2 : minor1,
	    SSH_RELEASE, compat20 ? "\r\n" : "\n");
	if (roaming_atomicio(vwrite, connection_out, buf, strlen(buf))
	    != strlen(buf))
		fatal("write: %.100s", strerror(errno));
	client_version_string = xstrdup(buf);
	chop(client_version_string);
=======
	if ((datafellows & SSH_BUG_DERIVEKEY) != 0)
		fatal("Server version \"%.100s\" uses unsafe key agreement; "
		    "refusing connection", remote_version);
	if ((datafellows & SSH_BUG_RSASIGMD5) != 0)
		logit("Server version \"%.100s\" uses unsafe RSA signature "
		    "scheme; disabling use of RSA keys", remote_version);
	if (!client_banner_sent)
		send_client_banner(connection_out, minor1);
>>>>>>> 36e94dc5
	chop(server_version_string);
}

/* defaults to 'no' */
static int
confirm(const char *prompt)
{
	const char *msg, *again = "Please type 'yes' or 'no': ";
	char *p;
	int ret = -1;

	if (options.batch_mode)
		return 0;
	for (msg = prompt;;msg = again) {
		p = read_passphrase(msg, RP_ECHO);
		if (p == NULL ||
		    (p[0] == '\0') || (p[0] == '\n') ||
		    strncasecmp(p, "no", 2) == 0)
			ret = 0;
		if (p && strncasecmp(p, "yes", 3) == 0)
			ret = 1;
		free(p);
		if (ret != -1)
			return ret;
	}
}

static int
check_host_cert(const char *host, const Key *host_key)
{
	const char *reason;

	if (key_cert_check_authority(host_key, 1, 0, host, &reason) != 0) {
		error("%s", reason);
		return 0;
	}
	if (buffer_len(host_key->cert->critical) != 0) {
		error("Certificate for %s contains unsupported "
		    "critical options(s)", host);
		return 0;
	}
	return 1;
}

static int
sockaddr_is_local(struct sockaddr *hostaddr)
{
	switch (hostaddr->sa_family) {
	case AF_INET:
		return (ntohl(((struct sockaddr_in *)hostaddr)->
		    sin_addr.s_addr) >> 24) == IN_LOOPBACKNET;
	case AF_INET6:
		return IN6_IS_ADDR_LOOPBACK(
		    &(((struct sockaddr_in6 *)hostaddr)->sin6_addr));
	default:
		return 0;
	}
}

/*
 * Prepare the hostname and ip address strings that are used to lookup
 * host keys in known_hosts files. These may have a port number appended.
 */
void
get_hostfile_hostname_ipaddr(char *hostname, struct sockaddr *hostaddr,
    u_short port, char **hostfile_hostname, char **hostfile_ipaddr)
{
	char ntop[NI_MAXHOST];
	socklen_t addrlen;

	switch (hostaddr == NULL ? -1 : hostaddr->sa_family) {
	case -1:
		addrlen = 0;
		break;
	case AF_INET:
		addrlen = sizeof(struct sockaddr_in);
		break;
	case AF_INET6:
		addrlen = sizeof(struct sockaddr_in6);
		break;
	default:
		addrlen = sizeof(struct sockaddr);
		break;
	}

	/*
	 * We don't have the remote ip-address for connections
	 * using a proxy command
	 */
	if (hostfile_ipaddr != NULL) {
		if (options.proxy_command == NULL) {
			if (getnameinfo(hostaddr, addrlen,
			    ntop, sizeof(ntop), NULL, 0, NI_NUMERICHOST) != 0)
			fatal("check_host_key: getnameinfo failed");
			*hostfile_ipaddr = put_host_port(ntop, port);
		} else {
			*hostfile_ipaddr = xstrdup("<no hostip for proxy "
			    "command>");
		}
	}

	/*
	 * Allow the user to record the key under a different name or
	 * differentiate a non-standard port.  This is useful for ssh
	 * tunneling over forwarded connections or if you run multiple
	 * sshd's on different ports on the same machine.
	 */
	if (hostfile_hostname != NULL) {
		if (options.host_key_alias != NULL) {
			*hostfile_hostname = xstrdup(options.host_key_alias);
			debug("using hostkeyalias: %s", *hostfile_hostname);
		} else {
			*hostfile_hostname = put_host_port(hostname, port);
		}
	}
}

/*
 * check whether the supplied host key is valid, return -1 if the key
 * is not valid. user_hostfile[0] will not be updated if 'readonly' is true.
 */
#define RDRW	0
#define RDONLY	1
#define ROQUIET	2
static int
check_host_key(char *hostname, struct sockaddr *hostaddr, u_short port,
    Key *host_key, int readonly,
    char **user_hostfiles, u_int num_user_hostfiles,
    char **system_hostfiles, u_int num_system_hostfiles)
{
	HostStatus host_status;
	HostStatus ip_status;
	Key *raw_key = NULL;
	char *ip = NULL, *host = NULL;
	char hostline[1000], *hostp, *fp, *ra;
	char msg[1024];
	const char *type;
	const struct hostkey_entry *host_found, *ip_found;
	int len, cancelled_forwarding = 0;
	int local = sockaddr_is_local(hostaddr);
	int r, want_cert = key_is_cert(host_key), host_ip_differ = 0;
	struct hostkeys *host_hostkeys, *ip_hostkeys;
	u_int i;

	/*
	 * Force accepting of the host key for loopback/localhost. The
	 * problem is that if the home directory is NFS-mounted to multiple
	 * machines, localhost will refer to a different machine in each of
	 * them, and the user will get bogus HOST_CHANGED warnings.  This
	 * essentially disables host authentication for localhost; however,
	 * this is probably not a real problem.
	 */
	if (options.no_host_authentication_for_localhost == 1 && local &&
	    options.host_key_alias == NULL) {
		debug("Forcing accepting of host key for "
		    "loopback/localhost.");
		return 0;
	}

	/*
	 * Prepare the hostname and address strings used for hostkey lookup.
	 * In some cases, these will have a port number appended.
	 */
	get_hostfile_hostname_ipaddr(hostname, hostaddr, port, &host, &ip);

	/*
	 * Turn off check_host_ip if the connection is to localhost, via proxy
	 * command or if we don't have a hostname to compare with
	 */
	if (options.check_host_ip && (local ||
	    strcmp(hostname, ip) == 0 || options.proxy_command != NULL))
		options.check_host_ip = 0;

	host_hostkeys = init_hostkeys();
	for (i = 0; i < num_user_hostfiles; i++)
		load_hostkeys(host_hostkeys, host, user_hostfiles[i]);
	for (i = 0; i < num_system_hostfiles; i++)
		load_hostkeys(host_hostkeys, host, system_hostfiles[i]);

	ip_hostkeys = NULL;
	if (!want_cert && options.check_host_ip) {
		ip_hostkeys = init_hostkeys();
		for (i = 0; i < num_user_hostfiles; i++)
			load_hostkeys(ip_hostkeys, ip, user_hostfiles[i]);
		for (i = 0; i < num_system_hostfiles; i++)
			load_hostkeys(ip_hostkeys, ip, system_hostfiles[i]);
	}

 retry:
	/* Reload these as they may have changed on cert->key downgrade */
	want_cert = key_is_cert(host_key);
	type = key_type(host_key);

	/*
	 * Check if the host key is present in the user's list of known
	 * hosts or in the systemwide list.
	 */
	host_status = check_key_in_hostkeys(host_hostkeys, host_key,
	    &host_found);

	/*
	 * Also perform check for the ip address, skip the check if we are
	 * localhost, looking for a certificate, or the hostname was an ip
	 * address to begin with.
	 */
	if (!want_cert && ip_hostkeys != NULL) {
		ip_status = check_key_in_hostkeys(ip_hostkeys, host_key,
		    &ip_found);
		if (host_status == HOST_CHANGED &&
		    (ip_status != HOST_CHANGED || 
		    (ip_found != NULL &&
		    !key_equal(ip_found->key, host_found->key))))
			host_ip_differ = 1;
	} else
		ip_status = host_status;

	switch (host_status) {
	case HOST_OK:
		/* The host is known and the key matches. */
		debug("Host '%.200s' is known and matches the %s host %s.",
		    host, type, want_cert ? "certificate" : "key");
		debug("Found %s in %s:%lu", want_cert ? "CA key" : "key",
		    host_found->file, host_found->line);
		if (want_cert && !check_host_cert(hostname, host_key))
			goto fail;
		if (options.check_host_ip && ip_status == HOST_NEW) {
			if (readonly || want_cert)
				logit("%s host key for IP address "
				    "'%.128s' not in list of known hosts.",
				    type, ip);
			else if (!add_host_to_hostfile(user_hostfiles[0], ip,
			    host_key, options.hash_known_hosts))
				logit("Failed to add the %s host key for IP "
				    "address '%.128s' to the list of known "
				    "hosts (%.30s).", type, ip,
				    user_hostfiles[0]);
			else
				logit("Warning: Permanently added the %s host "
				    "key for IP address '%.128s' to the list "
				    "of known hosts.", type, ip);
		} else if (options.visual_host_key) {
			fp = key_fingerprint(host_key, SSH_FP_MD5, SSH_FP_HEX);
			ra = key_fingerprint(host_key, SSH_FP_MD5,
			    SSH_FP_RANDOMART);
			logit("Host key fingerprint is %s\n%s\n", fp, ra);
			free(ra);
			free(fp);
		}
		break;
	case HOST_NEW:
		if (options.host_key_alias == NULL && port != 0 &&
		    port != SSH_DEFAULT_PORT) {
			debug("checking without port identifier");
			if (check_host_key(hostname, hostaddr, 0, host_key,
			    ROQUIET, user_hostfiles, num_user_hostfiles,
			    system_hostfiles, num_system_hostfiles) == 0) {
				debug("found matching key w/out port");
				break;
			}
		}
		if (readonly || want_cert)
			goto fail;
		/* The host is new. */
		if (options.strict_host_key_checking == 1) {
			/*
			 * User has requested strict host key checking.  We
			 * will not add the host key automatically.  The only
			 * alternative left is to abort.
			 */
			error("No %s host key is known for %.200s and you "
			    "have requested strict checking.", type, host);
			goto fail;
		} else if (options.strict_host_key_checking == 2) {
			char msg1[1024], msg2[1024];

			if (show_other_keys(host_hostkeys, host_key))
				snprintf(msg1, sizeof(msg1),
				    "\nbut keys of different type are already"
				    " known for this host.");
			else
				snprintf(msg1, sizeof(msg1), ".");
			/* The default */
			fp = key_fingerprint(host_key, SSH_FP_MD5, SSH_FP_HEX);
			ra = key_fingerprint(host_key, SSH_FP_MD5,
			    SSH_FP_RANDOMART);
			msg2[0] = '\0';
			if (options.verify_host_key_dns) {
				if (matching_host_key_dns)
					snprintf(msg2, sizeof(msg2),
					    "Matching host key fingerprint"
					    " found in DNS.\n");
				else
					snprintf(msg2, sizeof(msg2),
					    "No matching host key fingerprint"
					    " found in DNS.\n");
			}
			snprintf(msg, sizeof(msg),
			    "The authenticity of host '%.200s (%s)' can't be "
			    "established%s\n"
			    "%s key fingerprint is %s.%s%s\n%s"
			    "Are you sure you want to continue connecting "
			    "(yes/no)? ",
			    host, ip, msg1, type, fp,
			    options.visual_host_key ? "\n" : "",
			    options.visual_host_key ? ra : "",
			    msg2);
			free(ra);
			free(fp);
			if (!confirm(msg))
				goto fail;
		}
		/*
		 * If not in strict mode, add the key automatically to the
		 * local known_hosts file.
		 */
		if (options.check_host_ip && ip_status == HOST_NEW) {
			snprintf(hostline, sizeof(hostline), "%s,%s", host, ip);
			hostp = hostline;
			if (options.hash_known_hosts) {
				/* Add hash of host and IP separately */
				r = add_host_to_hostfile(user_hostfiles[0],
				    host, host_key, options.hash_known_hosts) &&
				    add_host_to_hostfile(user_hostfiles[0], ip,
				    host_key, options.hash_known_hosts);
			} else {
				/* Add unhashed "host,ip" */
				r = add_host_to_hostfile(user_hostfiles[0],
				    hostline, host_key,
				    options.hash_known_hosts);
			}
		} else {
			r = add_host_to_hostfile(user_hostfiles[0], host,
			    host_key, options.hash_known_hosts);
			hostp = host;
		}

		if (!r)
			logit("Failed to add the host to the list of known "
			    "hosts (%.500s).", user_hostfiles[0]);
		else
			logit("Warning: Permanently added '%.200s' (%s) to the "
			    "list of known hosts.", hostp, type);
		break;
	case HOST_REVOKED:
		error("@@@@@@@@@@@@@@@@@@@@@@@@@@@@@@@@@@@@@@@@@@@@@@@@@@@@@@@@@@@");
		error("@       WARNING: REVOKED HOST KEY DETECTED!               @");
		error("@@@@@@@@@@@@@@@@@@@@@@@@@@@@@@@@@@@@@@@@@@@@@@@@@@@@@@@@@@@");
		error("The %s host key for %s is marked as revoked.", type, host);
		error("This could mean that a stolen key is being used to");
		error("impersonate this host.");

		/*
		 * If strict host key checking is in use, the user will have
		 * to edit the key manually and we can only abort.
		 */
		if (options.strict_host_key_checking) {
			error("%s host key for %.200s was revoked and you have "
			    "requested strict checking.", type, host);
			goto fail;
		}
		goto continue_unsafe;

	case HOST_CHANGED:
		if (want_cert) {
			/*
			 * This is only a debug() since it is valid to have
			 * CAs with wildcard DNS matches that don't match
			 * all hosts that one might visit.
			 */
			debug("Host certificate authority does not "
			    "match %s in %s:%lu", CA_MARKER,
			    host_found->file, host_found->line);
			goto fail;
		}
		if (readonly == ROQUIET)
			goto fail;
		if (options.check_host_ip && host_ip_differ) {
			char *key_msg;
			if (ip_status == HOST_NEW)
				key_msg = "is unknown";
			else if (ip_status == HOST_OK)
				key_msg = "is unchanged";
			else
				key_msg = "has a different value";
			error("@@@@@@@@@@@@@@@@@@@@@@@@@@@@@@@@@@@@@@@@@@@@@@@@@@@@@@@@@@@");
			error("@       WARNING: POSSIBLE DNS SPOOFING DETECTED!          @");
			error("@@@@@@@@@@@@@@@@@@@@@@@@@@@@@@@@@@@@@@@@@@@@@@@@@@@@@@@@@@@");
			error("The %s host key for %s has changed,", type, host);
			error("and the key for the corresponding IP address %s", ip);
			error("%s. This could either mean that", key_msg);
			error("DNS SPOOFING is happening or the IP address for the host");
			error("and its host key have changed at the same time.");
			if (ip_status != HOST_NEW)
				error("Offending key for IP in %s:%lu",
				    ip_found->file, ip_found->line);
		}
		/* The host key has changed. */
		warn_changed_key(host_key);
		error("Add correct host key in %.100s to get rid of this message.",
		    user_hostfiles[0]);
		error("Offending %s key in %s:%lu", key_type(host_found->key),
		    host_found->file, host_found->line);

		/*
		 * If strict host key checking is in use, the user will have
		 * to edit the key manually and we can only abort.
		 */
		if (options.strict_host_key_checking) {
			error("%s host key for %.200s has changed and you have "
			    "requested strict checking.", type, host);
			goto fail;
		}

 continue_unsafe:
		/*
		 * If strict host key checking has not been requested, allow
		 * the connection but without MITM-able authentication or
		 * forwarding.
		 */
		if (options.password_authentication) {
			error("Password authentication is disabled to avoid "
			    "man-in-the-middle attacks.");
			options.password_authentication = 0;
			cancelled_forwarding = 1;
		}
		if (options.kbd_interactive_authentication) {
			error("Keyboard-interactive authentication is disabled"
			    " to avoid man-in-the-middle attacks.");
			options.kbd_interactive_authentication = 0;
			options.challenge_response_authentication = 0;
			cancelled_forwarding = 1;
		}
		if (options.challenge_response_authentication) {
			error("Challenge/response authentication is disabled"
			    " to avoid man-in-the-middle attacks.");
			options.challenge_response_authentication = 0;
			cancelled_forwarding = 1;
		}
		if (options.forward_agent) {
			error("Agent forwarding is disabled to avoid "
			    "man-in-the-middle attacks.");
			options.forward_agent = 0;
			cancelled_forwarding = 1;
		}
		if (options.forward_x11) {
			error("X11 forwarding is disabled to avoid "
			    "man-in-the-middle attacks.");
			options.forward_x11 = 0;
			cancelled_forwarding = 1;
		}
		if (options.num_local_forwards > 0 ||
		    options.num_remote_forwards > 0) {
			error("Port forwarding is disabled to avoid "
			    "man-in-the-middle attacks.");
			options.num_local_forwards =
			    options.num_remote_forwards = 0;
			cancelled_forwarding = 1;
		}
		if (options.tun_open != SSH_TUNMODE_NO) {
			error("Tunnel forwarding is disabled to avoid "
			    "man-in-the-middle attacks.");
			options.tun_open = SSH_TUNMODE_NO;
			cancelled_forwarding = 1;
		}
		if (options.exit_on_forward_failure && cancelled_forwarding)
			fatal("Error: forwarding disabled due to host key "
			    "check failure");
		
		/*
		 * XXX Should permit the user to change to use the new id.
		 * This could be done by converting the host key to an
		 * identifying sentence, tell that the host identifies itself
		 * by that sentence, and ask the user if he/she wishes to
		 * accept the authentication.
		 */
		break;
	case HOST_FOUND:
		fatal("internal error");
		break;
	}

	if (options.check_host_ip && host_status != HOST_CHANGED &&
	    ip_status == HOST_CHANGED) {
		snprintf(msg, sizeof(msg),
		    "Warning: the %s host key for '%.200s' "
		    "differs from the key for the IP address '%.128s'"
		    "\nOffending key for IP in %s:%lu",
		    type, host, ip, ip_found->file, ip_found->line);
		if (host_status == HOST_OK) {
			len = strlen(msg);
			snprintf(msg + len, sizeof(msg) - len,
			    "\nMatching host key in %s:%lu",
			    host_found->file, host_found->line);
		}
		if (options.strict_host_key_checking == 1) {
			logit("%s", msg);
			error("Exiting, you have requested strict checking.");
			goto fail;
		} else if (options.strict_host_key_checking == 2) {
			strlcat(msg, "\nAre you sure you want "
			    "to continue connecting (yes/no)? ", sizeof(msg));
			if (!confirm(msg))
				goto fail;
		} else {
			logit("%s", msg);
		}
	}

	free(ip);
	free(host);
	if (host_hostkeys != NULL)
		free_hostkeys(host_hostkeys);
	if (ip_hostkeys != NULL)
		free_hostkeys(ip_hostkeys);
	return 0;

fail:
	if (want_cert && host_status != HOST_REVOKED) {
		/*
		 * No matching certificate. Downgrade cert to raw key and
		 * search normally.
		 */
		debug("No matching CA found. Retry with plain key");
		raw_key = key_from_private(host_key);
		if (key_drop_cert(raw_key) != 0)
			fatal("Couldn't drop certificate");
		host_key = raw_key;
		goto retry;
	}
	if (raw_key != NULL)
		key_free(raw_key);
	free(ip);
	free(host);
	if (host_hostkeys != NULL)
		free_hostkeys(host_hostkeys);
	if (ip_hostkeys != NULL)
		free_hostkeys(ip_hostkeys);
	return -1;
}

/* returns 0 if key verifies or -1 if key does NOT verify */
int
verify_host_key(char *host, struct sockaddr *hostaddr, Key *host_key)
{
	int r = -1, flags = 0;
	char *fp;
	Key *plain = NULL;

	fp = key_fingerprint(host_key, SSH_FP_MD5, SSH_FP_HEX);
	debug("Server host key: %s %s", key_type(host_key), fp);
	free(fp);

	if (key_equal(previous_host_key, host_key)) {
		debug("%s: server host key matches cached key", __func__);
		return 0;
	}

	if (options.verify_host_key_dns) {
		/*
		 * XXX certs are not yet supported for DNS, so downgrade
		 * them and try the plain key.
		 */
		plain = key_from_private(host_key);
		if (key_is_cert(plain))
			key_drop_cert(plain);
		if (verify_host_key_dns(host, hostaddr, plain, &flags) == 0) {
			if (flags & DNS_VERIFY_FOUND) {
				if (options.verify_host_key_dns == 1 &&
				    flags & DNS_VERIFY_MATCH &&
				    flags & DNS_VERIFY_SECURE) {
					key_free(plain);
					r = 0;
					goto done;
				}
				if (flags & DNS_VERIFY_MATCH) {
					matching_host_key_dns = 1;
				} else {
					warn_changed_key(plain);
					error("Update the SSHFP RR in DNS "
					    "with the new host key to get rid "
					    "of this message.");
				}
			}
		}
		key_free(plain);
	}

	r = check_host_key(host, hostaddr, options.port, host_key, RDRW,
	    options.user_hostfiles, options.num_user_hostfiles,
	    options.system_hostfiles, options.num_system_hostfiles);

done:
	if (r == 0 && host_key != NULL) {
		key_free(previous_host_key);
		previous_host_key = key_from_private(host_key);
	}

	return r;
}

/*
 * Starts a dialog with the server, and authenticates the current user on the
 * server.  This does not need any extra privileges.  The basic connection
 * to the server must already have been established before this is called.
 * If login fails, this function prints an error and never returns.
 * This function does not require super-user privileges.
 */
void
ssh_login(Sensitive *sensitive, const char *orighost,
    struct sockaddr *hostaddr, u_short port, struct passwd *pw, int timeout_ms)
{
	char *host;
	char *server_user, *local_user;

	local_user = xstrdup(pw->pw_name);
	server_user = options.user ? options.user : local_user;

	/* Convert the user-supplied hostname into all lowercase. */
	host = xstrdup(orighost);
	lowercase(host);

	/* Exchange protocol version identification strings with the server. */
	ssh_exchange_identification(timeout_ms);

	/* Put the connection into non-blocking mode. */
	packet_set_nonblocking();

	/* key exchange */
	/* authenticate user */
	if (compat20) {
		ssh_kex2(host, hostaddr, port);
		ssh_userauth2(local_user, server_user, host, sensitive);
	} else {
#ifdef WITH_SSH1
		ssh_kex(host, hostaddr);
		ssh_userauth1(local_user, server_user, host, sensitive);
#else
		fatal("ssh1 is not unsupported");
#endif
	}
	free(local_user);
}

void
ssh_put_password(char *password)
{
	int size;
	char *padded;

	if (datafellows & SSH_BUG_PASSWORDPAD) {
		packet_put_cstring(password);
		return;
	}
	size = roundup(strlen(password) + 1, 32);
	padded = xcalloc(1, size);
	strlcpy(padded, password, size);
	packet_put_string(padded, size);
	explicit_bzero(padded, size);
	free(padded);
}

/* print all known host keys for a given host, but skip keys of given type */
static int
show_other_keys(struct hostkeys *hostkeys, Key *key)
{
	int type[] = {
		KEY_RSA1,
		KEY_RSA,
		KEY_DSA,
		KEY_ECDSA,
		KEY_ED25519,
		-1
	};
	int i, ret = 0;
	char *fp, *ra;
	const struct hostkey_entry *found;

	for (i = 0; type[i] != -1; i++) {
		if (type[i] == key->type)
			continue;
		if (!lookup_key_in_hostkeys_by_type(hostkeys, type[i], &found))
			continue;
		fp = key_fingerprint(found->key, SSH_FP_MD5, SSH_FP_HEX);
		ra = key_fingerprint(found->key, SSH_FP_MD5, SSH_FP_RANDOMART);
		logit("WARNING: %s key found for host %s\n"
		    "in %s:%lu\n"
		    "%s key fingerprint %s.",
		    key_type(found->key),
		    found->host, found->file, found->line,
		    key_type(found->key), fp);
		if (options.visual_host_key)
			logit("%s", ra);
		free(ra);
		free(fp);
		ret = 1;
	}
	return ret;
}

static void
warn_changed_key(Key *host_key)
{
	char *fp;

	fp = key_fingerprint(host_key, SSH_FP_MD5, SSH_FP_HEX);

	error("@@@@@@@@@@@@@@@@@@@@@@@@@@@@@@@@@@@@@@@@@@@@@@@@@@@@@@@@@@@");
	error("@    WARNING: REMOTE HOST IDENTIFICATION HAS CHANGED!     @");
	error("@@@@@@@@@@@@@@@@@@@@@@@@@@@@@@@@@@@@@@@@@@@@@@@@@@@@@@@@@@@");
	error("IT IS POSSIBLE THAT SOMEONE IS DOING SOMETHING NASTY!");
	error("Someone could be eavesdropping on you right now (man-in-the-middle attack)!");
	error("It is also possible that a host key has just been changed.");
	error("The fingerprint for the %s key sent by the remote host is\n%s.",
	    key_type(host_key), fp);
	error("Please contact your system administrator.");

	free(fp);
}

/*
 * Execute a local command
 */
int
ssh_local_cmd(const char *args)
{
	char *shell;
	pid_t pid;
	int status;
	void (*osighand)(int);

	if (!options.permit_local_command ||
	    args == NULL || !*args)
		return (1);

	if ((shell = getenv("SHELL")) == NULL || *shell == '\0')
		shell = _PATH_BSHELL;

	osighand = signal(SIGCHLD, SIG_DFL);
	pid = fork();
	if (pid == 0) {
		signal(SIGPIPE, SIG_DFL);
		debug3("Executing %s -c \"%s\"", shell, args);
		execl(shell, shell, "-c", args, (char *)NULL);
		error("Couldn't execute %s -c \"%s\": %s",
		    shell, args, strerror(errno));
		_exit(1);
	} else if (pid == -1)
		fatal("fork failed: %.100s", strerror(errno));
	while (waitpid(pid, &status, 0) == -1)
		if (errno != EINTR)
			fatal("Couldn't wait for child: %s", strerror(errno));
	signal(SIGCHLD, osighand);

	if (!WIFEXITED(status))
		return (1);

	return (WEXITSTATUS(status));
}<|MERGE_RESOLUTION|>--- conflicted
+++ resolved
@@ -297,28 +297,6 @@
 	int sock, r, gaierr;
 	struct addrinfo hints, *res = NULL;
 
-<<<<<<< HEAD
-	/*
-	 * If we are running as root and want to connect to a privileged
-	 * port, bind our own socket to a privileged port.
-	 */
-	if (privileged) {
-		int p = IPPORT_RESERVED - 1;
-		PRIV_START;
-		sock = rresvport_af(&p, ai->ai_family);
-		PRIV_END;
-		if (sock < 0)
-			error("rresvport: af=%d %.100s", ai->ai_family,
-			    strerror(errno));
-		else
-			debug("Allocated local port %d.", p);
-
-		if (options.tcp_rcv_buf > 0)
-			ssh_set_socket_recvbuf(sock);
-		return sock;
-	}
-=======
->>>>>>> 36e94dc5
 	sock = socket(ai->ai_family, ai->ai_socktype, ai->ai_protocol);
 	if (sock < 0) {
 		error("socket: %s", strerror(errno));
@@ -716,18 +694,6 @@
 		fatal("Protocol major versions differ: %d vs. %d",
 		    (options.protocol & SSH_PROTO_2) ? PROTOCOL_MAJOR_2 : PROTOCOL_MAJOR_1,
 		    remote_major);
-<<<<<<< HEAD
-	/* Send our own protocol version identification. */
-	snprintf(buf, sizeof buf, "SSH-%d.%d-%.100s%s",
-	    compat20 ? PROTOCOL_MAJOR_2 : PROTOCOL_MAJOR_1,
-	    compat20 ? PROTOCOL_MINOR_2 : minor1,
-	    SSH_RELEASE, compat20 ? "\r\n" : "\n");
-	if (roaming_atomicio(vwrite, connection_out, buf, strlen(buf))
-	    != strlen(buf))
-		fatal("write: %.100s", strerror(errno));
-	client_version_string = xstrdup(buf);
-	chop(client_version_string);
-=======
 	if ((datafellows & SSH_BUG_DERIVEKEY) != 0)
 		fatal("Server version \"%.100s\" uses unsafe key agreement; "
 		    "refusing connection", remote_version);
@@ -736,7 +702,6 @@
 		    "scheme; disabling use of RSA keys", remote_version);
 	if (!client_banner_sent)
 		send_client_banner(connection_out, minor1);
->>>>>>> 36e94dc5
 	chop(server_version_string);
 }
 
