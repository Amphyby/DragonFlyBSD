--- conflicted
+++ resolved
@@ -7,15 +7,11 @@
 
 #include <stdint.h>
 
-<<<<<<< HEAD
 #if !defined(__OpenBSD__)
 #define __bounded__(x, y, z)
 #endif
 
 #define CHACHA_MINKEYLEN 	16
-=======
-#define CHACHA_MINKEYLEN	16
->>>>>>> de0e0e4d
 #define CHACHA_NONCELEN		8
 #define CHACHA_CTRLEN		8
 #define CHACHA_STATELEN		(CHACHA_NONCELEN+CHACHA_CTRLEN)
