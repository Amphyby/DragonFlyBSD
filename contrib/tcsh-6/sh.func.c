/* $Header: /p/tcsh/cvsroot/tcsh/sh.func.c,v 3.153 2009/06/25 21:15:37 christos Exp $ */
/*
 * sh.func.c: csh builtin functions
 */
/*-
 * Copyright (c) 1980, 1991 The Regents of the University of California.
 * All rights reserved.
 *
 * Redistribution and use in source and binary forms, with or without
 * modification, are permitted provided that the following conditions
 * are met:
 * 1. Redistributions of source code must retain the above copyright
 *    notice, this list of conditions and the following disclaimer.
 * 2. Redistributions in binary form must reproduce the above copyright
 *    notice, this list of conditions and the following disclaimer in the
 *    documentation and/or other materials provided with the distribution.
 * 3. Neither the name of the University nor the names of its contributors
 *    may be used to endorse or promote products derived from this software
 *    without specific prior written permission.
 *
 * THIS SOFTWARE IS PROVIDED BY THE REGENTS AND CONTRIBUTORS ``AS IS'' AND
 * ANY EXPRESS OR IMPLIED WARRANTIES, INCLUDING, BUT NOT LIMITED TO, THE
 * IMPLIED WARRANTIES OF MERCHANTABILITY AND FITNESS FOR A PARTICULAR PURPOSE
 * ARE DISCLAIMED.  IN NO EVENT SHALL THE REGENTS OR CONTRIBUTORS BE LIABLE
 * FOR ANY DIRECT, INDIRECT, INCIDENTAL, SPECIAL, EXEMPLARY, OR CONSEQUENTIAL
 * DAMAGES (INCLUDING, BUT NOT LIMITED TO, PROCUREMENT OF SUBSTITUTE GOODS
 * OR SERVICES; LOSS OF USE, DATA, OR PROFITS; OR BUSINESS INTERRUPTION)
 * HOWEVER CAUSED AND ON ANY THEORY OF LIABILITY, WHETHER IN CONTRACT, STRICT
 * LIABILITY, OR TORT (INCLUDING NEGLIGENCE OR OTHERWISE) ARISING IN ANY WAY
 * OUT OF THE USE OF THIS SOFTWARE, EVEN IF ADVISED OF THE POSSIBILITY OF
 * SUCH DAMAGE.
 */
#include "sh.h"

RCSID("$tcsh: sh.func.c,v 3.153 2009/06/25 21:15:37 christos Exp $")

#include "ed.h"
#include "tw.h"
#include "tc.h"
#ifdef WINNT_NATIVE
#include "nt.const.h"
#endif /* WINNT_NATIVE */

#if defined (NLS_CATALOGS) && defined(HAVE_ICONV) && defined(HAVE_NL_LANGINFO)
#include <langinfo.h>
static iconv_t catgets_iconv; /* Or (iconv_t)-1 */
#endif

/*
 * C shell
 */

extern int MapsAreInited;
extern int NLSMapsAreInited;
extern int GotTermCaps;

static int zlast = -1;

static	void	islogin		(void);
static	void	preread		(void);
static	void	doagain		(void);
static  const char *isrchx	(int);
static	void	search		(int, int, Char *);
static	int	getword		(struct Strbuf *);
static	struct wordent	*histgetword	(struct wordent *);
static	void	toend		(void);
static	void	xecho		(int, Char **);
static	int	islocale_var	(Char *);
static	void	wpfree		(struct whyle *);

const struct biltins *
isbfunc(struct command *t)
{
    Char *cp = t->t_dcom[0];
    const struct biltins *bp, *bp1, *bp2;
    static struct biltins label = {"", dozip, 0, 0};
    static struct biltins foregnd = {"%job", dofg1, 0, 0};
    static struct biltins backgnd = {"%job &", dobg1, 0, 0};

    /*
     * We never match a builtin that has quoted the first
     * character; this has been the traditional way to escape 
     * builtin commands.
     */
    if (*cp & QUOTE)
	return NULL;

    if (*cp != ':' && lastchr(cp) == ':') {
	label.bname = short2str(cp);
	return (&label);
    }
    if (*cp == '%') {
	if (t->t_dflg & F_AMPERSAND) {
	    t->t_dflg &= ~F_AMPERSAND;
	    backgnd.bname = short2str(cp);
	    return (&backgnd);
	}
	foregnd.bname = short2str(cp);
	return (&foregnd);
    }
#ifdef WARP
    /*
     * This is a perhaps kludgy way to determine if the warp builtin is to be
     * acknowledged or not.  If checkwarp() fails, then we are to assume that
     * the warp command is invalid, and carry on as we would handle any other
     * non-builtin command.         -- JDK 2/4/88
     */
    if (eq(STRwarp, cp) && !checkwarp()) {
	return (0);		/* this builtin disabled */
    }
#endif /* WARP */
    /*
     * Binary search Bp1 is the beginning of the current search range. Bp2 is
     * one past the end.
     */
    for (bp1 = bfunc, bp2 = bfunc + nbfunc; bp1 < bp2;) {
	int i;

	bp = bp1 + ((bp2 - bp1) >> 1);
	if ((i = ((char) *cp) - *bp->bname) == 0 &&
	    (i = StrQcmp(cp, str2short(bp->bname))) == 0)
	    return bp;
	if (i < 0)
	    bp2 = bp;
	else
	    bp1 = bp + 1;
    }
#ifdef WINNT_NATIVE
    return nt_check_additional_builtins(cp);
#endif /*WINNT_NATIVE*/
    return (0);
}

void
func(struct command *t, const struct biltins *bp)
{
    int     i;

    xechoit(t->t_dcom);
    setname(bp->bname);
    i = blklen(t->t_dcom) - 1;
    if (i < bp->minargs)
	stderror(ERR_NAME | ERR_TOOFEW);
    if (i > bp->maxargs)
	stderror(ERR_NAME | ERR_TOOMANY);
    (*bp->bfunct) (t->t_dcom, t);
}

/*ARGSUSED*/
void
doonintr(Char **v, struct command *c)
{
    Char *cp;
    Char *vv = v[1];

    USE(c);
    if (parintr.sa_handler == SIG_IGN)
	return;
    if (setintr && intty)
	stderror(ERR_NAME | ERR_TERMINAL);
    cp = gointr;
    gointr = 0;
    xfree(cp);
    if (vv == 0) {
	if (setintr)
	    sigset_interrupting(SIGINT, queue_pintr);
	else
	    (void) signal(SIGINT, SIG_DFL);
	gointr = 0;
    }
    else if (eq((vv = strip(vv)), STRminus)) {
	(void) signal(SIGINT, SIG_IGN);
	gointr = Strsave(STRminus);
    }
    else {
	gointr = Strsave(vv);
	sigset_interrupting(SIGINT, queue_pintr);
    }
}

/*ARGSUSED*/
void
donohup(Char **v, struct command *c)
{
    USE(c);
    USE(v);
    if (intty)
	stderror(ERR_NAME | ERR_TERMINAL);
    if (setintr == 0) {
	(void) signal(SIGHUP, SIG_IGN);
	phup_disabled = 1;
#ifdef CC
	submit(getpid());
#endif /* CC */
    }
}

/*ARGSUSED*/
void
dohup(Char **v, struct command *c)
{
    USE(c);
    USE(v);
    if (intty)
	stderror(ERR_NAME | ERR_TERMINAL);
    if (setintr == 0)
	(void) signal(SIGHUP, SIG_DFL);
}


/*ARGSUSED*/
void
dozip(Char **v, struct command *c)
{
    USE(c);
    USE(v);
}

/*ARGSUSED*/
void
dofiletest(Char **v, struct command *c)
{
    Char **globbed, **fileptr, *ftest, *res;

    USE(c);
    if (*(ftest = *++v) != '-')
	stderror(ERR_NAME | ERR_FILEINQ);
    ++v;

    v = glob_all_or_error(v);
    globbed = v;
    cleanup_push(globbed, blk_cleanup);

    while (*(fileptr = v++) != '\0') {
	res = filetest(ftest, &fileptr, 0);
	cleanup_push(res, xfree);
	xprintf("%S", res);
	cleanup_until(res);
	if (*v)
	    xprintf(" ");
    }
    xprintf("\n");

    cleanup_until(globbed);
}

void
prvars(void)
{
    plist(&shvhed, VAR_ALL);
}

/*ARGSUSED*/
void
doalias(Char **v, struct command *c)
{
    struct varent *vp;
    Char *p;

    USE(c);
    v++;
    p = *v++;
    if (p == 0)
	plist(&aliases, VAR_ALL);
    else if (*v == 0) {
	vp = adrof1(strip(p), &aliases);
	if (vp && vp->vec)
	    blkpr(vp->vec), xputchar('\n');
    }
    else {
	if (eq(p, STRalias) || eq(p, STRunalias)) {
	    setname(short2str(p));
	    stderror(ERR_NAME | ERR_DANGER);
	}
	set1(strip(p), saveblk(v), &aliases, VAR_READWRITE);
	tw_cmd_free();
    }
}

/*ARGSUSED*/
void
unalias(Char **v, struct command *c)
{
    USE(c);
    unset1(v, &aliases);
    tw_cmd_free();
}

/*ARGSUSED*/
void
dologout(Char **v, struct command *c)
{
    USE(c);
    USE(v);
    islogin();
    goodbye(NULL, NULL);
}

/*ARGSUSED*/
void
dologin(Char **v, struct command *c)
{
#ifdef WINNT_NATIVE
    USE(c);
    USE(v);
#else /* !WINNT_NATIVE */
    char **p = short2blk(v);

    USE(c);
    cleanup_push((Char **)p, blk_cleanup);
    islogin();
    rechist(NULL, adrof(STRsavehist) != NULL);
    sigaction(SIGTERM, &parterm, NULL);
    (void) execv(_PATH_BIN_LOGIN, p);
    (void) execv(_PATH_USRBIN_LOGIN, p);
    cleanup_until((Char **)p);
    untty();
    xexit(1);
#endif /* !WINNT_NATIVE */
}


#ifdef NEWGRP
/*ARGSUSED*/
void
donewgrp(Char **v, struct command *c)
{
    char **p;
    if (chkstop == 0 && setintr)
	panystop(0);
    sigaction(SIGTERM, &parterm, NULL);
    p = short2blk(v);
    /*
     * From Beto Appleton (beto@aixwiz.austin.ibm.com)
     * Newgrp can take 2 arguments...
     */
    (void) execv(_PATH_BIN_NEWGRP, p);
    (void) execv(_PATH_USRBIN_NEWGRP, p);
    blkfree((Char **) p);
    untty();
    xexit(1);
}
#endif /* NEWGRP */

static void
islogin(void)
{
    if (chkstop == 0 && setintr)
	panystop(0);
    if (loginsh)
	return;
    stderror(ERR_NOTLOGIN);
}

void
doif(Char **v, struct command *kp)
{
    int i;
    Char **vv;

    v++;
    i = noexec ? 1 : expr(&v);
    vv = v;
    if (*vv == NULL)
	stderror(ERR_NAME | ERR_EMPTYIF);
    if (eq(*vv, STRthen)) {
	if (*++vv)
	    stderror(ERR_NAME | ERR_IMPRTHEN);
	setname(short2str(STRthen));
	/*
	 * If expression was zero, then scan to else , otherwise just fall into
	 * following code.
	 */
	if (!i)
	    search(TC_IF, 0, NULL);
	return;
    }
    /*
     * Simple command attached to this if. Left shift the node in this tree,
     * munging it so we can reexecute it.
     */
    if (i) {
	lshift(kp->t_dcom, vv - kp->t_dcom);
	reexecute(kp);
	donefds();
    }
}

/*
 * Reexecute a command, being careful not
 * to redo i/o redirection, which is already set up.
 */
void
reexecute(struct command *kp)
{
    kp->t_dflg &= F_SAVE;
    kp->t_dflg |= F_REPEAT;
    /*
     * If tty is still ours to arbitrate, arbitrate it; otherwise dont even set
     * pgrp's as the jobs would then have no way to get the tty (we can't give
     * it to them, and our parent wouldn't know their pgrp, etc.
     */
    execute(kp, (tpgrp > 0 ? tpgrp : -1), NULL, NULL, TRUE);
}

/*ARGSUSED*/
void
doelse (Char **v, struct command *c)
{
    USE(c);
    USE(v);
    if (!noexec)
	search(TC_ELSE, 0, NULL);
}

/*ARGSUSED*/
void
dogoto(Char **v, struct command *c)
{
    Char   *lp;

    USE(c);
    lp = globone(v[1], G_ERROR);
    cleanup_push(lp, xfree);
    if (!noexec)
	gotolab(lp);
    cleanup_until(lp);
}

void
gotolab(Char *lab)
{
    struct whyle *wp;
    /*
     * While we still can, locate any unknown ends of existing loops. This
     * obscure code is the WORST result of the fact that we don't really parse.
     */
    zlast = TC_GOTO;
    for (wp = whyles; wp; wp = wp->w_next)
	if (wp->w_end.type == TCSH_F_SEEK && wp->w_end.f_seek == 0) {
	    search(TC_BREAK, 0, NULL);
	    btell(&wp->w_end);
	}
	else {
	    bseek(&wp->w_end);
	}
    search(TC_GOTO, 0, lab);
    /*
     * Eliminate loops which were exited.
     */
    wfree();
}

/*ARGSUSED*/
void
doswitch(Char **v, struct command *c)
{
    Char *cp, *lp;

    USE(c);
    v++;
    if (!*v || *(*v++) != '(')
	stderror(ERR_SYNTAX);
    cp = **v == ')' ? STRNULL : *v++;
    if (*(*v++) != ')')
	v--;
    if (*v)
	stderror(ERR_SYNTAX);
    lp = globone(cp, G_ERROR);
    cleanup_push(lp, xfree);
    if (!noexec)
	search(TC_SWITCH, 0, lp);
    cleanup_until(lp);
}

/*ARGSUSED*/
void
dobreak(Char **v, struct command *c)
{
    USE(v);
    USE(c);
    if (whyles == NULL)
	stderror(ERR_NAME | ERR_NOTWHILE);
    if (!noexec)
	toend();
}

/*ARGSUSED*/
void
doexit(Char **v, struct command *c)
{
    USE(c);

    if (chkstop == 0 && (intty || intact) && evalvec == 0)
	panystop(0);
    /*
     * Don't DEMAND parentheses here either.
     */
    v++;
    if (*v) {
	setv(STRstatus, putn(expr(&v)), VAR_READWRITE);
	if (*v)
	    stderror(ERR_NAME | ERR_EXPRESSION);
    }
    btoeof();
#if 0
    if (intty)
#endif
    /* Always close, why only on ttys? */
	xclose(SHIN);
}

/*ARGSUSED*/
void
doforeach(Char **v, struct command *c)
{
    Char *cp, *sp;
    struct whyle *nwp;
    int gflag;

    USE(c);
    v++;
    sp = cp = strip(*v);
    if (!letter(*sp))
	stderror(ERR_NAME | ERR_VARBEGIN);
    while (*cp && alnum(*cp))
	cp++;
    if (*cp)
	stderror(ERR_NAME | ERR_VARALNUM);
    cp = *v++;
    if (v[0][0] != '(' || v[blklen(v) - 1][0] != ')')
	stderror(ERR_NAME | ERR_NOPAREN);
    v++;
    gflag = tglob(v);
    if (gflag) {
	v = globall(v, gflag);
	if (v == 0 && !noexec)
	    stderror(ERR_NAME | ERR_NOMATCH);
    }
    else {
	v = saveblk(v);
	trim(v);
    }
    nwp = xcalloc(1, sizeof *nwp);
    nwp->w_fe = nwp->w_fe0 = v;
    btell(&nwp->w_start);
    nwp->w_fename = Strsave(cp);
    nwp->w_next = whyles;
    nwp->w_end.type = TCSH_F_SEEK;
    whyles = nwp;
    /*
     * Pre-read the loop so as to be more comprehensible to a terminal user.
     */
    zlast = TC_FOREACH;
    if (intty)
	preread();
    if (!noexec)
	doagain();
}

/*ARGSUSED*/
void
dowhile(Char **v, struct command *c)
{
    int status;
    int again = whyles != 0 && 
			  SEEKEQ(&whyles->w_start, &lineloc) &&
			  whyles->w_fename == 0;

    USE(c);
    v++;
    /*
     * Implement prereading here also, taking care not to evaluate the
     * expression before the loop has been read up from a terminal.
     */
    if (noexec)
	status = 0;
    else if (intty && !again)
	status = !exp0(&v, 1);
    else
	status = !expr(&v);
    if (*v && !noexec)
	stderror(ERR_NAME | ERR_EXPRESSION);
    if (!again) {
	struct whyle *nwp = xcalloc(1, sizeof(*nwp));

	nwp->w_start = lineloc;
	nwp->w_end.type = TCSH_F_SEEK;
	nwp->w_end.f_seek = 0;
	nwp->w_next = whyles;
	whyles = nwp;
	zlast = TC_WHILE;
	if (intty) {
	    /*
	     * The tty preread
	     */
	    preread();
	    doagain();
	    return;
	}
    }
    if (status)
	/* We ain't gonna loop no more, no more! */
	toend();
}

static void
preread(void)
{
    int old_pintr_disabled;

    whyles->w_end.type = TCSH_I_SEEK;
    if (setintr)
	pintr_push_enable(&old_pintr_disabled);
    search(TC_BREAK, 0, NULL);		/* read the expression in */
    if (setintr)
	cleanup_until(&old_pintr_disabled);
    btell(&whyles->w_end);
}

/*ARGSUSED*/
void
doend(Char **v, struct command *c)
{
    USE(v);
    USE(c);
    if (!whyles)
	stderror(ERR_NAME | ERR_NOTWHILE);
    btell(&whyles->w_end);
    if (!noexec)
	doagain();
}

/*ARGSUSED*/
void
docontin(Char **v, struct command *c)
{
    USE(v);
    USE(c);
    if (!whyles)
	stderror(ERR_NAME | ERR_NOTWHILE);
    if (!noexec)
	doagain();
}

static void
doagain(void)
{
    /* Repeating a while is simple */
    if (whyles->w_fename == 0) {
	bseek(&whyles->w_start);
	return;
    }
    /*
     * The foreach variable list actually has a spurious word ")" at the end of
     * the w_fe list.  Thus we are at the of the list if one word beyond this
     * is 0.
     */
    if (!whyles->w_fe[1]) {
	dobreak(NULL, NULL);
	return;
    }
    setv(whyles->w_fename, quote(Strsave(*whyles->w_fe++)), VAR_READWRITE);
    bseek(&whyles->w_start);
}

void
dorepeat(Char **v, struct command *kp)
{
    int i = 1;

    do {
	i *= getn(v[1]);
	lshift(v, 2);
    } while (v[0] != NULL && Strcmp(v[0], STRrepeat) == 0);
    if (noexec)
	i = 1;

    if (setintr) {
	pintr_disabled++;
	cleanup_push(&pintr_disabled, disabled_cleanup);
    }
    while (i > 0) {
	if (setintr && pintr_disabled == 1) {
	    cleanup_until(&pintr_disabled);
	    pintr_disabled++;
	    cleanup_push(&pintr_disabled, disabled_cleanup);
	}
	reexecute(kp);
	--i;
    }
    if (setintr && pintr_disabled == 1)
        cleanup_until(&pintr_disabled);
    donefds();
}

/*ARGSUSED*/
void
doswbrk(Char **v, struct command *c)
{
    USE(v);
    USE(c);
    if (!noexec)
	search(TC_BRKSW, 0, NULL);
}

int
srchx(Char *cp)
{
    struct srch *sp, *sp1, *sp2;
    int i;

    /*
     * Ignore keywords inside heredocs
     */
    if (inheredoc)
	return -1;

    /*
     * Binary search Sp1 is the beginning of the current search range. Sp2 is
     * one past the end.
     */
    for (sp1 = srchn, sp2 = srchn + nsrchn; sp1 < sp2;) {
	sp = sp1 + ((sp2 - sp1) >> 1);
	if ((i = *cp - *sp->s_name) == 0 &&
	    (i = Strcmp(cp, str2short(sp->s_name))) == 0)
	    return sp->s_value;
	if (i < 0)
	    sp2 = sp;
	else
	    sp1 = sp + 1;
    }
    return (-1);
}

static const char *
isrchx(int n)
{
    struct srch *sp, *sp2;

    for (sp = srchn, sp2 = srchn + nsrchn; sp < sp2; sp++)
	if (sp->s_value == n)
	    return (sp->s_name);
    return ("");
}


static int Stype;
static Char *Sgoal;

static void
search(int type, int level, Char *goal)
{
    struct Strbuf word = Strbuf_INIT;
    Char *cp;
    struct whyle *wp;
    int wlevel = 0;
    struct wordent *histent = NULL, *ohistent = NULL;

    Stype = type;
    Sgoal = goal;
    if (type == TC_GOTO) {
	struct Ain a;
	a.type = TCSH_F_SEEK;
	a.f_seek = 0;
	bseek(&a);
    }
    cleanup_push(&word, Strbuf_cleanup);
    do {
	    
	if (intty) {
	    histent = xmalloc(sizeof(*histent));
	    ohistent = xmalloc(sizeof(*histent));
	    ohistent->word = STRNULL;
	    ohistent->next = histent;
	    histent->prev = ohistent;
	}

	if (intty && fseekp == feobp && aret == TCSH_F_SEEK)
	    printprompt(1, isrchx(type == TC_BREAK ? zlast : type));
	/* xprintf("? "), flush(); */
	(void) getword(&word);
	Strbuf_terminate(&word);

	if (intty && Strlen(word.s) > 0) {
	    histent->word = Strsave(word.s);
	    histent->next = xmalloc(sizeof(*histent));
	    histent->next->prev = histent;
	    histent = histent->next;
	}

	switch (srchx(word.s)) {

	case TC_ELSE:
	    if (level == 0 && type == TC_IF)
		goto end;
	    break;

	case TC_IF:
	    while (getword(&word))
		continue;
	    if ((type == TC_IF || type == TC_ELSE) &&
		eq(word.s, STRthen))
		level++;
	    break;

	case TC_ENDIF:
	    if (type == TC_IF || type == TC_ELSE)
		level--;
	    break;

	case TC_FOREACH:
	case TC_WHILE:
	    wlevel++;
	    if (type == TC_BREAK)
		level++;
	    break;

	case TC_END:
	    if (type == TC_BRKSW) {
		if (wlevel == 0) {
		    wp = whyles;
		    if (wp) {
			    whyles = wp->w_next;
			    wpfree(wp);
		    }
		}
	    }
	    if (type == TC_BREAK)
		level--;
	    wlevel--;
	    break;

	case TC_SWITCH:
	    if (type == TC_SWITCH || type == TC_BRKSW)
		level++;
	    break;

	case TC_ENDSW:
	    if (type == TC_SWITCH || type == TC_BRKSW)
		level--;
	    break;

	case TC_LABEL:
	    if (type == TC_GOTO && getword(&word) && eq(word.s, goal))
		level = -1;
	    break;

	default:
	    if (type != TC_GOTO && (type != TC_SWITCH || level != 0))
		break;
	    if (word.len == 0 || word.s[word.len - 1] != ':')
		break;
	    word.s[--word.len] = 0;
	    if ((type == TC_GOTO && eq(word.s, goal)) ||
		(type == TC_SWITCH && eq(word.s, STRdefault)))
		level = -1;
	    break;

	case TC_CASE:
	    if (type != TC_SWITCH || level != 0)
		break;
	    (void) getword(&word);
	    if (word.len != 0 && word.s[word.len - 1] == ':')
		word.s[--word.len] = 0;
	    cp = strip(Dfix1(word.s));
	    cleanup_push(cp, xfree);
	    if (Gmatch(goal, cp))
		level = -1;
	    cleanup_until(cp);
	    break;

	case TC_DEFAULT:
	    if (type == TC_SWITCH && level == 0)
		level = -1;
	    break;
	}
	if (intty) {
	    ohistent->prev = histgetword(histent);
	    ohistent->prev->next = ohistent;
	    savehist(ohistent, 0);
	    freelex(ohistent);
	    xfree(ohistent);
	} else 
	    (void) getword(NULL);
    } while (level >= 0);
 end:
    cleanup_until(&word);
}

static struct wordent *
histgetword(struct wordent *histent) 
{
    int found = 0, first;
    eChar c, d;
    int e;
    struct Strbuf *tmp;
    tmp = xmalloc(sizeof(*tmp));
    tmp->size = 0;
    tmp->s = NULL;
    c = readc(1);
    d = 0;
    e = 0;
    for (;;) {
	tmp->len = 0;
	Strbuf_terminate (tmp);
	while (c == ' ' || c == '\t')
	    c = readc(1);
	if (c == '#')
	    do
		c = readc(1);
	    while (c != CHAR_ERR && c != '\n');
	if (c == CHAR_ERR)
	    goto past;
	if (c == '\n') 
	    goto nl;
	unreadc(c);
	found = 1;
	first = 1;
	do {
	    e = (c == '\\');
	    c = readc(1);
	    if (c == '\\' && !e) {
		if ((c = readc(1)) == '\n') {
		    e = 1;
		    c = ' ';
		} else {
		    unreadc(c);
		    c = '\\';
		}
	    }
	    if ((c == '\'' || c == '"') && !e) {
		if (d == 0)
		    d = c;
		else if (d == c)
		    d = 0;
	    }
	    if (c == CHAR_ERR)
		goto past;
	    
	    Strbuf_append1(tmp, (Char) c);
	    
	    if (!first && !d && c == '(' && !e) {
		break;
	    }
	    first = 0;
	} while (d || e || (c != ' ' && c != '\t' && c != '\n'));
	tmp->len--;
	if (tmp->len) {
	    Strbuf_terminate(tmp);
	    histent->word = Strsave(tmp->s);
	    histent->next = xmalloc(sizeof (*histent));
	    histent->next->prev = histent;
	    histent = histent->next;
	}
	if (c == '\n') {
	nl:
	    tmp->len = 0;
	    Strbuf_append1(tmp, (Char) c);
	    Strbuf_terminate(tmp);
	    histent->word = Strsave(tmp->s);
	    return histent;
	}
    }
    
    unreadc(c);
    return histent;

past:
    switch (Stype) {

    case TC_IF:
	stderror(ERR_NAME | ERR_NOTFOUND, "then/endif");
	break;

    case TC_ELSE:
	stderror(ERR_NAME | ERR_NOTFOUND, "endif");
	break;

    case TC_BRKSW:
    case TC_SWITCH:
	stderror(ERR_NAME | ERR_NOTFOUND, "endsw");
	break;

    case TC_BREAK:
	stderror(ERR_NAME | ERR_NOTFOUND, "end");
	break;

    case TC_GOTO:
	setname(short2str(Sgoal));
	stderror(ERR_NAME | ERR_NOTFOUND, "label");
	break;

    default:
	break;
    }
    /* NOTREACHED */
    return NULL;
}

static int
getword(struct Strbuf *wp)
{
    int found = 0, first;
    eChar c, d;

    if (wp)
	wp->len = 0;
    c = readc(1);
    d = 0;
    do {
	while (c == ' ' || c == '\t')
	    c = readc(1);
	if (c == '#')
	    do
		c = readc(1);
	    while (c != CHAR_ERR && c != '\n');
	if (c == CHAR_ERR)
	    goto past;
	if (c == '\n') {
	    if (wp)
		break;
	    return (0);
	}
	unreadc(c);
	found = 1;
	first = 1;
	do {
	    c = readc(1);
	    if (c == '\\' && (c = readc(1)) == '\n')
		c = ' ';
	    if (c == '\'' || c == '"') {
		if (d == 0)
		    d = c;
		else if (d == c)
		    d = 0;
	    }
	    if (c == CHAR_ERR)
		goto past;
	    if (wp)
		Strbuf_append1(wp, (Char) c);
	    if (!first && !d && c == '(') {
		if (wp)
		    goto past_word_end;
		else 
		    break;
	    }
	    first = 0;
	} while ((d || (c != ' ' && c != '\t')) && c != '\n');
    } while (wp == 0);

 past_word_end:
    unreadc(c);
    if (found) {
	wp->len--;
	Strbuf_terminate(wp);
    }

    return (found);

past:
    switch (Stype) {

    case TC_IF:
	stderror(ERR_NAME | ERR_NOTFOUND, "then/endif");
	break;

    case TC_ELSE:
	stderror(ERR_NAME | ERR_NOTFOUND, "endif");
	break;

    case TC_BRKSW:
    case TC_SWITCH:
	stderror(ERR_NAME | ERR_NOTFOUND, "endsw");
	break;

    case TC_BREAK:
	stderror(ERR_NAME | ERR_NOTFOUND, "end");
	break;

    case TC_GOTO:
	setname(short2str(Sgoal));
	stderror(ERR_NAME | ERR_NOTFOUND, "label");
	break;

    default:
	break;
    }
    /* NOTREACHED */
    return (0);
}

static void
toend(void)
{
    if (whyles->w_end.type == TCSH_F_SEEK && whyles->w_end.f_seek == 0) {
	search(TC_BREAK, 0, NULL);
	btell(&whyles->w_end);
	whyles->w_end.f_seek--;
    }
    else {
	bseek(&whyles->w_end);
    }
    wfree();
}

static void
wpfree(struct whyle *wp)
{
	if (wp->w_fe0)
	    blkfree(wp->w_fe0);
	xfree(wp->w_fename);
	xfree(wp);
}

void
wfree(void)
{
    struct Ain    o;
    struct whyle *nwp;
#ifdef lint
    nwp = NULL;	/* sun lint is dumb! */
#endif

#ifdef FDEBUG
    static const char foo[] = "IAFE";
#endif /* FDEBUG */

    btell(&o);

#ifdef FDEBUG
    xprintf("o->type %c o->a_seek %d o->f_seek %d\n",
	    foo[o.type + 1], o.a_seek, o.f_seek);
#endif /* FDEBUG */

    for (; whyles; whyles = nwp) {
	struct whyle *wp = whyles;
	nwp = wp->w_next;

#ifdef FDEBUG
	xprintf("start->type %c start->a_seek %d start->f_seek %d\n",
		foo[wp->w_start.type+1], 
		wp->w_start.a_seek, wp->w_start.f_seek);
	xprintf("end->type %c end->a_seek %d end->f_seek %d\n",
		foo[wp->w_end.type + 1], wp->w_end.a_seek, wp->w_end.f_seek);
#endif /* FDEBUG */

	/*
	 * XXX: We free loops that have different seek types.
	 */
	if (wp->w_end.type != TCSH_I_SEEK && wp->w_start.type == wp->w_end.type &&
	    wp->w_start.type == o.type) {
	    if (wp->w_end.type == TCSH_F_SEEK) {
		if (o.f_seek >= wp->w_start.f_seek && 
		    (wp->w_end.f_seek == 0 || o.f_seek < wp->w_end.f_seek))
		    break;
	    }
	    else {
		if (o.a_seek >= wp->w_start.a_seek && 
		    (wp->w_end.a_seek == 0 || o.a_seek < wp->w_end.a_seek))
		    break;
	    }
	}

	wpfree(wp);
    }
}

/*ARGSUSED*/
void
doecho(Char **v, struct command *c)
{
    USE(c);
    xecho(' ', v);
}

/*ARGSUSED*/
void
doglob(Char **v, struct command *c)
{
    USE(c);
    xecho(0, v);
    flush();
}

static void
xecho(int sep, Char **v)
{
    Char *cp, **globbed = NULL;
    int     nonl = 0;
    int	    echo_style = ECHO_STYLE;
    struct varent *vp;

    if ((vp = adrof(STRecho_style)) != NULL && vp->vec != NULL &&
	vp->vec[0] != NULL) {
	if (Strcmp(vp->vec[0], STRbsd) == 0)
	    echo_style = BSD_ECHO;
	else if (Strcmp(vp->vec[0], STRsysv) == 0)
	    echo_style = SYSV_ECHO;
	else if (Strcmp(vp->vec[0], STRboth) == 0)
	    echo_style = BOTH_ECHO;
	else if (Strcmp(vp->vec[0], STRnone) == 0)
	    echo_style = NONE_ECHO;
    }

    v++;
    if (*v == 0)
	goto done;
    if (setintr) {
	int old_pintr_disabled;
	pintr_push_enable(&old_pintr_disabled);
	v = glob_all_or_error(v);
	cleanup_until(&old_pintr_disabled);
    } else {
	v = glob_all_or_error(v);
    }
    globbed = v;
    if (globbed != NULL)
	cleanup_push(globbed, blk_cleanup);

    if ((echo_style & BSD_ECHO) != 0 && sep == ' ' && *v && eq(*v, STRmn))
	nonl++, v++;

    while ((cp = *v++) != 0) {
	Char c;

	if (setintr) {
	    int old_pintr_disabled;

	    pintr_push_enable(&old_pintr_disabled);
	    cleanup_until(&old_pintr_disabled);
	}
	while ((c = *cp++) != 0) {
	    if ((echo_style & SYSV_ECHO) != 0 && c == '\\') {
		switch (c = *cp++) {
		case 'a':
		    c = '\a';
		    break;
		case 'b':
		    c = '\b';
		    break;
		case 'c':
		    nonl = 1;
		    goto done;
		case 'e':
#if 0			/* Windows does not understand \e */
		    c = '\e';
#else
		    c = CTL_ESC('\033');
#endif
		    break;
		case 'f':
		    c = '\f';
		    break;
		case 'n':
		    c = '\n';
		    break;
		case 'r':
		    c = '\r';
		    break;
		case 't':
		    c = '\t';
		    break;
		case 'v':
		    c = '\v';
		    break;
		case '\\':
		    c = '\\';
		    break;
		case '0':
		    c = 0;
		    if (*cp >= '0' && *cp < '8')
			c = c * 8 + *cp++ - '0';
		    if (*cp >= '0' && *cp < '8')
			c = c * 8 + *cp++ - '0';
		    if (*cp >= '0' && *cp < '8')
			c = c * 8 + *cp++ - '0';
		    break;
		case '\0':
		    c = '\\';
		    cp--;
		    break;
		default:
		    xputchar('\\' | QUOTE);
		    break;
		}
	    }
	    xputwchar(c | QUOTE);

	}
	if (*v)
	    xputchar(sep | QUOTE);
    }
done:
    if (sep && nonl == 0)
	xputchar('\n');
    else
	flush();
    if (globbed != NULL)
	cleanup_until(globbed);
}

/* check whether an environment variable should invoke 'set_locale()' */
static int
islocale_var(Char *var)
{
    static Char *locale_vars[] = {
	STRLANG,	STRLC_ALL, 	STRLC_CTYPE,	STRLC_NUMERIC,
	STRLC_TIME,	STRLC_COLLATE,	STRLC_MESSAGES,	STRLC_MONETARY, 0
    };
    Char **v;

    for (v = locale_vars; *v; ++v)
	if (eq(var, *v))
	    return 1;
    return 0;
}

static void
xlate_cr_cleanup(void *dummy)
{
    USE(dummy);
    xlate_cr = 0;
}

/*ARGSUSED*/
void
doprintenv(Char **v, struct command *c) 
{
    Char   *e;

    USE(c);
    v++;
    if (*v == 0) {
	Char **ep;

	xlate_cr = 1;
	cleanup_push(&xlate_cr, xlate_cr_cleanup);
	for (ep = STR_environ; *ep; ep++) {
	    if (setintr) {
		int old_pintr_disabled;

		pintr_push_enable(&old_pintr_disabled);
		cleanup_until(&old_pintr_disabled);
	    }
	    xprintf("%S\n", *ep);
	}
	cleanup_until(&xlate_cr);
    }
    else if ((e = tgetenv(*v)) != NULL) {
	int old_output_raw;

	old_output_raw = output_raw;
	output_raw = 1;
	cleanup_push(&old_output_raw, output_raw_restore);
	xprintf("%S\n", e);
	cleanup_until(&old_output_raw);
    }
    else
	setcopy(STRstatus, STR1, VAR_READWRITE);
}

/* from "Karl Berry." <karl%mote.umb.edu@relay.cs.net> -- for NeXT things
   (and anything else with a modern compiler) */

/*ARGSUSED*/
void
dosetenv(Char **v, struct command *c)
{
    Char   *vp, *lp;

    USE(c);
    if (*++v == 0) {
	doprintenv(--v, 0);
	return;
    }

    vp = *v++;

    lp = vp;
 
    for (; *lp != '\0' ; lp++) {
	if (*lp == '=')
	    stderror(ERR_NAME | ERR_SYNTAX);
    }
    if ((lp = *v++) == 0)
	lp = STRNULL;

    lp = globone(lp, G_APPEND);
    cleanup_push(lp, xfree);
    tsetenv(vp, lp);
    if (eq(vp, STRKPATH)) {
        importpath(lp);
	dohash(NULL, NULL);
	cleanup_until(lp);
	return;
    }

#ifdef apollo
    if (eq(vp, STRSYSTYPE)) {
	dohash(NULL, NULL);
	cleanup_until(lp);
	return;
    }
#endif /* apollo */

    /* dspkanji/dspmbyte autosetting */
    /* PATCH IDEA FROM Issei.Suzuki VERY THANKS */
#if defined(DSPMBYTE)
    if(eq(vp, STRLANG) && !adrof(CHECK_MBYTEVAR)) {
	autoset_dspmbyte(lp);
    }
#endif

    if (islocale_var(vp)) {
#ifdef NLS
	int     k;

# ifdef SETLOCALEBUG
	dont_free = 1;
# endif /* SETLOCALEBUG */
	(void) setlocale(LC_ALL, "");
# ifdef LC_COLLATE
	(void) setlocale(LC_COLLATE, "");
# endif
# ifdef LC_CTYPE
	(void) setlocale(LC_CTYPE, ""); /* for iscntrl */
# endif /* LC_CTYPE */
# ifdef NLS_CATALOGS
#  ifdef LC_MESSAGES
	(void) setlocale(LC_MESSAGES, "");
#  endif /* LC_MESSAGES */
	nlsclose();
	nlsinit();
# endif /* NLS_CATALOGS */
# ifdef SETLOCALEBUG
	dont_free = 0;
# endif /* SETLOCALEBUG */
# ifdef STRCOLLBUG
	fix_strcoll_bug();
# endif /* STRCOLLBUG */
	tw_cmd_free();	/* since the collation sequence has changed */
	for (k = 0200; k <= 0377 && !Isprint(CTL_ESC(k)); k++)
	    continue;
	AsciiOnly = MB_CUR_MAX == 1 && k > 0377;
#else /* !NLS */
	AsciiOnly = 0;
#endif /* NLS */
	NLSMapsAreInited = 0;
	ed_Init();
	if (MapsAreInited && !NLSMapsAreInited)
	    ed_InitNLSMaps();
	cleanup_until(lp);
	return;
    }

#ifdef NLS_CATALOGS
    if (eq(vp, STRNLSPATH)) {
	nlsclose();
	nlsinit();
    }
#endif

    if (eq(vp, STRNOREBIND)) {
	NoNLSRebind = 1;
	MapsAreInited = 0;
	NLSMapsAreInited = 0;
	ed_InitMaps();
	cleanup_until(lp);
	return;
    }
#ifdef WINNT_NATIVE
    if (eq(vp, STRtcshlang)) {
	nlsinit();
	cleanup_until(lp);
	return;
    }
#endif /* WINNT_NATIVE */
    if (eq(vp, STRKTERM)) {
	char *t;

	setv(STRterm, quote(lp), VAR_READWRITE);	/* lp memory used here */
	cleanup_ignore(lp);
	cleanup_until(lp);
	t = short2str(lp);
	if (noediting && strcmp(t, "unknown") != 0 && strcmp(t,"dumb") != 0) {
	    editing = 1;
	    noediting = 0;
	    setNS(STRedit);
	}
	GotTermCaps = 0;
	ed_Init();
	return;
    }

    if (eq(vp, STRKHOME)) {
	Char *canon;
	/*
	 * convert to canonical pathname (possibly resolving symlinks)
	 */
	canon = dcanon(lp, lp);
	cleanup_ignore(lp);
	cleanup_until(lp);
	cleanup_push(canon, xfree);
	setv(STRhome, quote(canon), VAR_READWRITE); /* lp memory used here */
	cleanup_ignore(canon);
	cleanup_until(canon);

	/* fix directory stack for new tilde home */
	dtilde();
	return;
    }

    if (eq(vp, STRKSHLVL)) {
	setv(STRshlvl, quote(lp), VAR_READWRITE); /* lp memory used here */
	cleanup_ignore(lp);
	cleanup_until(lp);
	return;
    }

    if (eq(vp, STRKUSER)) {
	setv(STRuser, quote(lp), VAR_READWRITE);	/* lp memory used here */
	cleanup_ignore(lp);
	cleanup_until(lp);
	return;
    }

    if (eq(vp, STRKGROUP)) {
	setv(STRgroup, quote(lp), VAR_READWRITE); /* lp memory used here */
	cleanup_ignore(lp);
	cleanup_until(lp);
	return;
    }

#ifdef COLOR_LS_F
    if (eq(vp, STRLS_COLORS)) {
        parseLS_COLORS(lp);
	cleanup_until(lp);
	return;
    }
#endif /* COLOR_LS_F */

#ifdef SIG_WINDOW
    /*
     * Load/Update $LINES $COLUMNS
     */
    if ((eq(lp, STRNULL) && (eq(vp, STRLINES) || eq(vp, STRCOLUMNS))) ||
	eq(vp, STRTERMCAP)) {
	cleanup_until(lp);
	check_window_size(1);
	return;
    }

    /*
     * Change the size to the one directed by $LINES and $COLUMNS
     */
    if (eq(vp, STRLINES) || eq(vp, STRCOLUMNS)) {
#if 0
	GotTermCaps = 0;
#endif
	cleanup_until(lp);
	ed_Init();
	return;
    }
#endif /* SIG_WINDOW */
    cleanup_until(lp);
}

/*ARGSUSED*/
void
dounsetenv(Char **v, struct command *c)
{
    Char  **ep, *p, *n, *name;
    int     i, maxi;

    USE(c);
    /*
     * Find the longest environment variable
     */
    for (maxi = 0, ep = STR_environ; *ep; ep++) {
	for (i = 0, p = *ep; *p && *p != '='; p++, i++)
	    continue;
	if (i > maxi)
	    maxi = i;
    }

    name = xmalloc((maxi + 1) * sizeof(Char));
    cleanup_push(name, xfree);

    while (++v && *v) 
	for (maxi = 1; maxi;)
	    for (maxi = 0, ep = STR_environ; *ep; ep++) {
		for (n = name, p = *ep; *p && *p != '='; *n++ = *p++)
		    continue;
		*n = '\0';
		if (!Gmatch(name, *v))
		    continue;
		maxi = 1;

		/* Unset the name. This wasn't being done until
		 * later but most of the stuff following won't
		 * work (particularly the setlocale() and getenv()
		 * stuff) as intended until the name is actually
		 * removed. (sg)
		 */
		Unsetenv(name);

		if (eq(name, STRNOREBIND)) {
		    NoNLSRebind = 0;
		    MapsAreInited = 0;
		    NLSMapsAreInited = 0;
		    ed_InitMaps();
		}
#ifdef apollo
		else if (eq(name, STRSYSTYPE))
		    dohash(NULL, NULL);
#endif /* apollo */
		else if (islocale_var(name)) {
#ifdef NLS
		    int     k;

# ifdef SETLOCALEBUG
		    dont_free = 1;
# endif /* SETLOCALEBUG */
		    (void) setlocale(LC_ALL, "");
# ifdef LC_COLLATE
		    (void) setlocale(LC_COLLATE, "");
# endif
# ifdef LC_CTYPE
		    (void) setlocale(LC_CTYPE, ""); /* for iscntrl */
# endif /* LC_CTYPE */
# ifdef NLS_CATALOGS
#  ifdef LC_MESSAGES
		    (void) setlocale(LC_MESSAGES, "");
#  endif /* LC_MESSAGES */
		    nlsclose();
		    nlsinit();
# endif /* NLS_CATALOGS */
# ifdef SETLOCALEBUG
		    dont_free = 0;
# endif /* SETLOCALEBUG */
# ifdef STRCOLLBUG
		    fix_strcoll_bug();
# endif /* STRCOLLBUG */
		    tw_cmd_free();/* since the collation sequence has changed */
		    for (k = 0200; k <= 0377 && !Isprint(CTL_ESC(k)); k++)
			continue;
		    AsciiOnly = MB_CUR_MAX == 1 && k > 0377;
#else /* !NLS */
		    AsciiOnly = getenv("LANG") == NULL &&
			getenv("LC_CTYPE") == NULL;
#endif /* NLS */
		    NLSMapsAreInited = 0;
		    ed_Init();
		    if (MapsAreInited && !NLSMapsAreInited)
			ed_InitNLSMaps();

		}
#ifdef WINNT_NATIVE
		else if (eq(name,(STRtcshlang))) {
		    nls_dll_unload();
		    nlsinit();
		}
#endif /* WINNT_NATIVE */
#ifdef COLOR_LS_F
		else if (eq(name, STRLS_COLORS))
		    parseLS_COLORS(n);
#endif /* COLOR_LS_F */
#ifdef NLS_CATALOGS
		else if (eq(name, STRNLSPATH)) {
		    nlsclose();
		    nlsinit();
		}
#endif
		/*
		 * start again cause the environment changes
		 */
		break;
	    }
    cleanup_until(name);
}

void
tsetenv(const Char *name, const Char *val)
{
#ifdef SETENV_IN_LIB
/*
 * XXX: This does not work right, since tcsh cannot track changes to
 * the environment this way. (the builtin setenv without arguments does
 * not print the right stuff neither does unsetenv). This was for Mach,
 * it is not needed anymore.
 */
#undef setenv
    char   *cname;

    if (name == NULL)
	return;
    cname = strsave(short2str(name));
    setenv(cname, short2str(val), 1);
    xfree(cname);
#else /* !SETENV_IN_LIB */
    Char **ep = STR_environ;
    const Char *ccp;
    Char *cp, *dp;
    Char   *blk[2];
    Char  **oep = ep;

#ifdef WINNT_NATIVE
    nt_set_env(name,val);
#endif /* WINNT_NATIVE */
    for (; *ep; ep++) {
#ifdef WINNT_NATIVE
	for (ccp = name, dp = *ep; *ccp && Tolower(*ccp & TRIM) == Tolower(*dp);
				ccp++, dp++)
#else
	for (ccp = name, dp = *ep; *ccp && (*ccp & TRIM) == *dp; ccp++, dp++)
#endif /* WINNT_NATIVE */
	    continue;
	if (*ccp != 0 || *dp != '=')
	    continue;
	cp = Strspl(STRequal, val);
	xfree(*ep);
	*ep = strip(Strspl(name, cp));
	xfree(cp);
	blkfree((Char **) environ);
	environ = short2blk(STR_environ);
	return;
    }
    cp = Strspl(name, STRequal);
    blk[0] = strip(Strspl(cp, val));
    xfree(cp);
    blk[1] = 0;
    STR_environ = blkspl(STR_environ, blk);
    blkfree((Char **) environ);
    environ = short2blk(STR_environ);
    xfree(oep);
#endif /* SETENV_IN_LIB */
}

void
Unsetenv(Char *name)
{
    Char **ep = STR_environ;
    Char *cp, *dp;
    Char **oep = ep;

#ifdef WINNT_NATIVE
	nt_set_env(name,NULL);
#endif /*WINNT_NATIVE */
    for (; *ep; ep++) {
	for (cp = name, dp = *ep; *cp && *cp == *dp; cp++, dp++)
	    continue;
	if (*cp != 0 || *dp != '=')
	    continue;
	cp = *ep;
	*ep = 0;
	STR_environ = blkspl(STR_environ, ep + 1);
	blkfree((Char **) environ);
	environ = short2blk(STR_environ);
	*ep = cp;
	xfree(cp);
	xfree(oep);
	return;
    }
}

/*ARGSUSED*/
void
doumask(Char **v, struct command *c)
{
    Char *cp = v[1];
    int i;

    USE(c);
    if (cp == 0) {
	i = (int)umask(0);
	(void) umask(i);
	xprintf("%o\n", i);
	return;
    }
    i = 0;
    while (Isdigit(*cp) && *cp != '8' && *cp != '9')
	i = i * 8 + *cp++ - '0';
    if (*cp || i < 0 || i > 0777)
	stderror(ERR_NAME | ERR_MASK);
    (void) umask(i);
}

#ifndef HAVENOLIMIT
# ifndef BSDLIMIT
   typedef long RLIM_TYPE;
#  ifdef _OSD_POSIX /* BS2000 */
#   include <ulimit.h>
#  endif
#  ifndef RLIM_INFINITY
#   if !defined(_MINIX) && !defined(__clipper__) && !defined(_CRAY)
    extern RLIM_TYPE ulimit();
#   endif /* ! _MINIX && !__clipper__ */
#   define RLIM_INFINITY 0x003fffff
#   define RLIMIT_FSIZE 1
#  endif /* RLIM_INFINITY */
#  ifdef aiws
#   define toset(a) (((a) == 3) ? 1004 : (a) + 1)
#   define RLIMIT_DATA	3
#   define RLIMIT_STACK 1005
#  else /* aiws */
#   define toset(a) ((a) + 1)
#  endif /* aiws */
# else /* BSDLIMIT */
#  if (defined(BSD4_4) || defined(__linux__) || defined(__GNU__) || defined(__GLIBC__) || (HPUXVERSION >= 1100)) && !defined(__386BSD__)
    typedef rlim_t RLIM_TYPE;
#  else
#   if defined(SOLARIS2) || (defined(sgi) && SYSVREL > 3)
     typedef rlim_t RLIM_TYPE;
#   else
#    if defined(_SX)
      typedef long long RLIM_TYPE;
#    else /* !_SX */
      typedef unsigned long RLIM_TYPE;
#    endif /* _SX */
#   endif /* SOLARIS2 || (sgi && SYSVREL > 3) */
#  endif /* BSD4_4 && !__386BSD__  */
# endif /* BSDLIMIT */

# if (HPUXVERSION > 700) && (HPUXVERSION < 1100) && defined(BSDLIMIT)
/* Yes hpux8.0 has limits but <sys/resource.h> does not make them public */
/* Yes, we could have defined _KERNEL, and -I/etc/conf/h, but is that better? */
#  ifndef RLIMIT_CPU
#   define RLIMIT_CPU		0
#   define RLIMIT_FSIZE		1
#   define RLIMIT_DATA		2
#   define RLIMIT_STACK		3
#   define RLIMIT_CORE		4
#   define RLIMIT_RSS		5
#   define RLIMIT_NOFILE	6
#  endif /* RLIMIT_CPU */
#  ifndef RLIM_INFINITY
#   define RLIM_INFINITY	0x7fffffff
#  endif /* RLIM_INFINITY */
   /*
    * old versions of HP/UX counted limits in 512 bytes
    */
#  ifndef SIGRTMIN
#   define FILESIZE512
#  endif /* SIGRTMIN */
# endif /* (HPUXVERSION > 700) && (HPUXVERSION < 1100) && BSDLIMIT */

# if SYSVREL > 3 && defined(BSDLIMIT) && !defined(_SX)
/* In order to use rusage, we included "/usr/ucbinclude/sys/resource.h" in */
/* sh.h.  However, some SVR4 limits are defined in <sys/resource.h>.  Rather */
/* than include both and get warnings, we define the extra SVR4 limits here. */
/* XXX: I don't understand if RLIMIT_AS is defined, why don't we define */
/* RLIMIT_VMEM based on it? */
#  ifndef RLIMIT_VMEM
#   define RLIMIT_VMEM	6
#  endif
#  ifndef RLIMIT_AS
#   define RLIMIT_AS	RLIMIT_VMEM
#  endif
# endif /* SYSVREL > 3 && BSDLIMIT */

# if (defined(__linux__) || defined(__GNU__) || defined(__GLIBC__)) && defined(RLIMIT_AS) && !defined(RLIMIT_VMEM)
#  define RLIMIT_VMEM	RLIMIT_AS
# endif

struct limits limits[] = 
{
# ifdef RLIMIT_CPU
    { RLIMIT_CPU, 	"cputime",	1,	"seconds"	},
# endif /* RLIMIT_CPU */

# ifdef RLIMIT_FSIZE
#  ifndef aiws
    { RLIMIT_FSIZE, 	"filesize",	1024,	"kbytes"	},
#  else
    { RLIMIT_FSIZE, 	"filesize",	512,	"blocks"	},
#  endif /* aiws */
# endif /* RLIMIT_FSIZE */

# ifdef RLIMIT_DATA
    { RLIMIT_DATA, 	"datasize",	1024,	"kbytes"	},
# endif /* RLIMIT_DATA */

# ifdef RLIMIT_STACK
#  ifndef aiws
    { RLIMIT_STACK, 	"stacksize",	1024,	"kbytes"	},
#  else
    { RLIMIT_STACK, 	"stacksize",	1024 * 1024,	"kbytes"},
#  endif /* aiws */
# endif /* RLIMIT_STACK */

# ifdef RLIMIT_CORE
    { RLIMIT_CORE, 	"coredumpsize",	1024,	"kbytes"	},
# endif /* RLIMIT_CORE */

# ifdef RLIMIT_RSS
    { RLIMIT_RSS, 	"memoryuse",	1024,	"kbytes"	},
# endif /* RLIMIT_RSS */

# ifdef RLIMIT_UMEM
    { RLIMIT_UMEM, 	"memoryuse",	1024,	"kbytes"	},
# endif /* RLIMIT_UMEM */

# ifdef RLIMIT_VMEM
    { RLIMIT_VMEM, 	"vmemoryuse",	1024,	"kbytes"	},
# endif /* RLIMIT_VMEM */

# if defined(RLIMIT_HEAP) /* found on BS2000/OSD systems */
    { RLIMIT_HEAP,	"heapsize",	1024,	"kbytes"	},
# endif /* RLIMIT_HEAP */

# ifdef RLIMIT_NOFILE
    { RLIMIT_NOFILE, 	"descriptors", 1,	""		},
# endif /* RLIMIT_NOFILE */

# ifdef RLIMIT_CONCUR
    { RLIMIT_CONCUR, 	"concurrency", 1,	"thread(s)"	},
# endif /* RLIMIT_CONCUR */

# ifdef RLIMIT_MEMLOCK
    { RLIMIT_MEMLOCK,	"memorylocked",	1024,	"kbytes"	},
# endif /* RLIMIT_MEMLOCK */

# ifdef RLIMIT_NPROC
    { RLIMIT_NPROC,	"maxproc",	1,	""		},
# endif /* RLIMIT_NPROC */

# if defined(RLIMIT_OFILE) && !defined(RLIMIT_NOFILE)
    { RLIMIT_OFILE,	"openfiles",	1,	""		},
# endif /* RLIMIT_OFILE && !defined(RLIMIT_NOFILE) */

# ifdef RLIMIT_SBSIZE
    { RLIMIT_SBSIZE,	"sbsize",	1,	""		},
# endif /* RLIMIT_SBSIZE */
<<<<<<< HEAD
#ifdef RLIMIT_POSIXLOCKS
    { RLIMIT_POSIXLOCKS, "posixlocks",   1,      ""		},
#endif /* RLIMIT_POSIXLOCKS */
=======

# ifdef RLIMIT_SWAP 
    { RLIMIT_SWAP,	"swapsize",	1024,	"kbytes"	}, 
# endif /* RLIMIT_SWAP */ 

>>>>>>> 57e3f2b5
    { -1, 		NULL, 		0, 	NULL		}
};

static struct limits *findlim	(Char *);
static RLIM_TYPE getval		(struct limits *, Char **);
static void limtail		(Char *, const char *);
static void plim		(struct limits *, int);
static int setlim		(struct limits *, int, RLIM_TYPE);

#ifdef convex
static  RLIM_TYPE
restrict_limit(double value)
{
    /*
     * is f too large to cope with? return the maximum or minimum int
     */
    if (value > (double) INT_MAX)
	return (RLIM_TYPE) INT_MAX;
    else if (value < (double) INT_MIN)
	return (RLIM_TYPE) INT_MIN;
    else
	return (RLIM_TYPE) value;
}
#else /* !convex */
# define restrict_limit(x)	((RLIM_TYPE) (x))
#endif /* convex */


static struct limits *
findlim(Char *cp)
{
    struct limits *lp, *res;

    res = NULL;
    for (lp = limits; lp->limconst >= 0; lp++)
	if (prefix(cp, str2short(lp->limname))) {
	    if (res)
		stderror(ERR_NAME | ERR_AMBIG);
	    res = lp;
	}
    if (res)
	return (res);
    stderror(ERR_NAME | ERR_LIMIT);
    /* NOTREACHED */
    return (0);
}

/*ARGSUSED*/
void
dolimit(Char **v, struct command *c)
{
    struct limits *lp;
    RLIM_TYPE limit;
    int    hard = 0;

    USE(c);
    v++;
    if (*v && eq(*v, STRmh)) {
	hard = 1;
	v++;
    }
    if (*v == 0) {
	for (lp = limits; lp->limconst >= 0; lp++)
	    plim(lp, hard);
	return;
    }
    lp = findlim(v[0]);
    if (v[1] == 0) {
	plim(lp, hard);
	return;
    }
    limit = getval(lp, v + 1);
    if (setlim(lp, hard, limit) < 0)
	stderror(ERR_SILENT);
}

static  RLIM_TYPE
getval(struct limits *lp, Char **v)
{
    float f;
    Char   *cp = *v++;

    f = atof(short2str(cp));

# ifdef convex
    /*
     * is f too large to cope with. limit f to minint, maxint  - X-6768 by
     * strike
     */
    if ((f < (double) INT_MIN) || (f > (double) INT_MAX)) {
	stderror(ERR_NAME | ERR_TOOLARGE);
    }
# endif /* convex */

    while (Isdigit(*cp) || *cp == '.' || *cp == 'e' || *cp == 'E')
	cp++;
    if (*cp == 0) {
	if (*v == 0)
	    return restrict_limit((f * lp->limdiv) + 0.5);
	cp = *v;
    }
    switch (*cp) {
# ifdef RLIMIT_CPU
    case ':':
	if (lp->limconst != RLIMIT_CPU)
	    goto badscal;
	return f == 0.0 ? (RLIM_TYPE) 0 : restrict_limit((f * 60.0 + atof(short2str(cp + 1))));
    case 'h':
	if (lp->limconst != RLIMIT_CPU)
	    goto badscal;
	limtail(cp, "hours");
	f *= 3600.0;
	break;
    case 'm':
	if (lp->limconst == RLIMIT_CPU) {
	    limtail(cp, "minutes");
	    f *= 60.0;
	    break;
	}
	*cp = 'm';
	limtail(cp, "megabytes");
	f *= 1024.0 * 1024.0;
	break;
    case 's':
	if (lp->limconst != RLIMIT_CPU)
	    goto badscal;
	limtail(cp, "seconds");
	break;
# endif /* RLIMIT_CPU */
    case 'M':
# ifdef RLIMIT_CPU
	if (lp->limconst == RLIMIT_CPU)
	    goto badscal;
# endif /* RLIMIT_CPU */
	*cp = 'm';
	limtail(cp, "megabytes");
	f *= 1024.0 * 1024.0;
	break;
    case 'k':
# ifdef RLIMIT_CPU
	if (lp->limconst == RLIMIT_CPU)
	    goto badscal;
# endif /* RLIMIT_CPU */
	limtail(cp, "kbytes");
	f *= 1024.0;
	break;
    case 'b':
# ifdef RLIMIT_CPU
	if (lp->limconst == RLIMIT_CPU)
	    goto badscal;
# endif /* RLIMIT_CPU */
	limtail(cp, "blocks");
	f *= 512.0;
	break;
    case 'u':
	limtail(cp, "unlimited");
	return ((RLIM_TYPE) RLIM_INFINITY);
    default:
# ifdef RLIMIT_CPU
badscal:
# endif /* RLIMIT_CPU */
	stderror(ERR_NAME | ERR_SCALEF);
    }
# ifdef convex
    return f == 0.0 ? (RLIM_TYPE) 0 : restrict_limit((f + 0.5));
# else
    f += 0.5;
    if (f > (float) RLIM_INFINITY)
	return ((RLIM_TYPE) RLIM_INFINITY);
    else
	return ((RLIM_TYPE) f);
# endif /* convex */
}

static void
limtail(Char *cp, const char *str)
{
    const char *sp;

    sp = str;
    while (*cp && *cp == (Char)*str)
	cp++, str++;
    if (*cp)
	stderror(ERR_BADSCALE, sp);
}


/*ARGSUSED*/
static void
plim(struct limits *lp, int hard)
{
# ifdef BSDLIMIT
    struct rlimit rlim;
# endif /* BSDLIMIT */
    RLIM_TYPE limit;
    int     xdiv = lp->limdiv;

    xprintf("%-13.13s", lp->limname);

# ifndef BSDLIMIT
    limit = ulimit(lp->limconst, 0);
#  ifdef aiws
    if (lp->limconst == RLIMIT_DATA)
	limit -= 0x20000000;
#  endif /* aiws */
# else /* BSDLIMIT */
    (void) getrlimit(lp->limconst, &rlim);
    limit = hard ? rlim.rlim_max : rlim.rlim_cur;
# endif /* BSDLIMIT */

# if !defined(BSDLIMIT) || defined(FILESIZE512)
    /*
     * Christos: filesize comes in 512 blocks. we divide by 2 to get 1024
     * blocks. Note we cannot pre-multiply cause we might overflow (A/UX)
     */
    if (lp->limconst == RLIMIT_FSIZE) {
	if (limit >= (RLIM_INFINITY / 512))
	    limit = RLIM_INFINITY;
	else
	    xdiv = (xdiv == 1024 ? 2 : 1);
    }
# endif /* !BSDLIMIT || FILESIZE512 */

    if (limit == RLIM_INFINITY)
	xprintf("unlimited");
    else
# if defined(RLIMIT_CPU) && defined(_OSD_POSIX)
    if (lp->limconst == RLIMIT_CPU &&
        (unsigned long)limit >= 0x7ffffffdUL)
	xprintf("unlimited");
    else
# endif
# ifdef RLIMIT_CPU
    if (lp->limconst == RLIMIT_CPU)
	psecs(limit);
    else
# endif /* RLIMIT_CPU */
	xprintf("%ld %s", (long) (limit / xdiv), lp->limscale);
    xputchar('\n');
}

/*ARGSUSED*/
void
dounlimit(Char **v, struct command *c)
{
    struct limits *lp;
    int    lerr = 0;
    int    hard = 0;
    int	   force = 0;

    USE(c);
    while (*++v && **v == '-') {
	Char   *vp = *v;
	while (*++vp)
	    switch (*vp) {
	    case 'f':
		force = 1;
		break;
	    case 'h':
		hard = 1;
		break;
	    default:
		stderror(ERR_ULIMUS);
		break;
	    }
    }

    if (*v == 0) {
	for (lp = limits; lp->limconst >= 0; lp++)
	    if (setlim(lp, hard, (RLIM_TYPE) RLIM_INFINITY) < 0)
		lerr++;
	if (!force && lerr)
	    stderror(ERR_SILENT);
	return;
    }
    while (*v) {
	lp = findlim(*v++);
	if (setlim(lp, hard, (RLIM_TYPE) RLIM_INFINITY) < 0 && !force)
	    stderror(ERR_SILENT);
    }
}

static int
setlim(struct limits *lp, int hard, RLIM_TYPE limit)
{
# ifdef BSDLIMIT
    struct rlimit rlim;

    (void) getrlimit(lp->limconst, &rlim);

#  ifdef FILESIZE512
    /* Even though hpux has setrlimit(), it expects fsize in 512 byte blocks */
    if (limit != RLIM_INFINITY && lp->limconst == RLIMIT_FSIZE)
	limit /= 512;
#  endif /* FILESIZE512 */
    if (hard)
	rlim.rlim_max = limit;
    else if (limit == RLIM_INFINITY && euid != 0)
	rlim.rlim_cur = rlim.rlim_max;
    else
	rlim.rlim_cur = limit;

    if (rlim.rlim_cur > rlim.rlim_max)
	rlim.rlim_max = rlim.rlim_cur;

    if (setrlimit(lp->limconst, &rlim) < 0) {
# else /* BSDLIMIT */
    if (limit != RLIM_INFINITY && lp->limconst == RLIMIT_FSIZE)
	limit /= 512;
# ifdef aiws
    if (lp->limconst == RLIMIT_DATA)
	limit += 0x20000000;
# endif /* aiws */
    if (ulimit(toset(lp->limconst), limit) < 0) {
# endif /* BSDLIMIT */
        int err;
        char *op, *type;

	err = errno;
	op = strsave(limit == RLIM_INFINITY ? CGETS(15, 2, "remove") :
		     	CGETS(15, 3, "set"));
	cleanup_push(op, xfree);
	type = strsave(hard ? CGETS(15, 4, " hard") : "");
	cleanup_push(type, xfree);
	xprintf(CGETS(15, 1, "%s: %s: Can't %s%s limit (%s)\n"), bname,
	    lp->limname, op, type, strerror(err));
	cleanup_until(op);
	return (-1);
    }
    return (0);
}

#endif /* !HAVENOLIMIT */

/*ARGSUSED*/
void
dosuspend(Char **v, struct command *c)
{
#ifdef BSDJOBS
    struct sigaction old;
#endif /* BSDJOBS */

    USE(c);
    USE(v);

    if (loginsh)
	stderror(ERR_SUSPLOG);
    untty();

#ifdef BSDJOBS
    sigaction(SIGTSTP, NULL, &old);
    signal(SIGTSTP, SIG_DFL);
    (void) kill(0, SIGTSTP);
    /* the shell stops here */
    sigaction(SIGTSTP, &old, NULL);
#else /* !BSDJOBS */
    stderror(ERR_JOBCONTROL);
#endif /* BSDJOBS */

#ifdef BSDJOBS
    if (tpgrp != -1) {
	if (grabpgrp(FSHTTY, opgrp) == -1)
	    stderror(ERR_SYSTEM, "tcgetpgrp", strerror(errno));
	(void) setpgid(0, shpgrp);
	(void) tcsetpgrp(FSHTTY, shpgrp);
    }
#endif /* BSDJOBS */
    (void) setdisc(FSHTTY);
}

/* This is the dreaded EVAL built-in.
 *   If you don't fiddle with file descriptors, and reset didfds,
 *   this command will either ignore redirection inside or outside
 *   its arguments, e.g. eval "date >x"  vs.  eval "date" >x
 *   The stuff here seems to work, but I did it by trial and error rather
 *   than really knowing what was going on.  If tpgrp is zero, we are
 *   probably a background eval, e.g. "eval date &", and we want to
 *   make sure that any processes we start stay in our pgrp.
 *   This is also the case for "time eval date" -- stay in same pgrp.
 *   Otherwise, under stty tostop, processes will stop in the wrong
 *   pgrp, with no way for the shell to get them going again.  -IAN!
 */

struct doeval_state
{
    Char **evalvec, *evalp;
    int didfds;
#ifndef CLOSE_ON_EXEC
    int didcch;
#endif
    int saveIN, saveOUT, saveDIAG;
    int SHIN, SHOUT, SHDIAG;
};

static void
doeval_cleanup(void *xstate)
{
    struct doeval_state *state;

    state = xstate;
    evalvec = state->evalvec;
    evalp = state->evalp;
    doneinp = 0;
#ifndef CLOSE_ON_EXEC
    didcch = state->didcch;
#endif /* CLOSE_ON_EXEC */
    didfds = state->didfds;
    xclose(SHIN);
    xclose(SHOUT);
    xclose(SHDIAG);
    close_on_exec(SHIN = dmove(state->saveIN, state->SHIN), 1);
    close_on_exec(SHOUT = dmove(state->saveOUT, state->SHOUT), 1);
    close_on_exec(SHDIAG = dmove(state->saveDIAG, state->SHDIAG), 1);
}

static Char **Ggv;
/*ARGSUSED*/
void
doeval(Char **v, struct command *c)
{
    struct doeval_state state;
    int gflag, my_reenter;
    Char **gv;
    jmp_buf_t osetexit;

    USE(c);
    v++;
    if (*v == 0)
	return;
    gflag = tglob(v);
    if (gflag) {
	gv = v = globall(v, gflag);
	if (v == 0)
	    stderror(ERR_NOMATCH);
	cleanup_push(gv, blk_cleanup);
	v = copyblk(v);
    }
    else {
	gv = NULL;
	v = copyblk(v);
	trim(v);
    }

    Ggv = gv;
    state.evalvec = evalvec;
    state.evalp = evalp;
    state.didfds = didfds;
#ifndef CLOSE_ON_EXEC
    state.didcch = didcch;
#endif /* CLOSE_ON_EXEC */
    state.SHIN = SHIN;
    state.SHOUT = SHOUT;
    state.SHDIAG = SHDIAG;

    (void)close_on_exec(state.saveIN = dcopy(SHIN, -1), 1);
    (void)close_on_exec(state.saveOUT = dcopy(SHOUT, -1), 1);
    (void)close_on_exec(state.saveDIAG = dcopy(SHDIAG, -1), 1);

    cleanup_push(&state, doeval_cleanup);

    getexit(osetexit);

    /* PWP: setjmp/longjmp bugfix for optimizing compilers */
#ifdef cray
    my_reenter = 1;             /* assume non-zero return val */
    if (setexit() == 0) {
	my_reenter = 0;         /* Oh well, we were wrong */
#else /* !cray */
    if ((my_reenter = setexit()) == 0) {
#endif /* cray */
	evalvec = v;
	evalp = 0;
	(void)close_on_exec(SHIN = dcopy(0, -1), 1);
	(void)close_on_exec(SHOUT = dcopy(1, -1), 1);
	(void)close_on_exec(SHDIAG = dcopy(2, -1), 1);
#ifndef CLOSE_ON_EXEC
	didcch = 0;
#endif /* CLOSE_ON_EXEC */
	didfds = 0;
	gv = Ggv;
	process(0);
	Ggv = gv;
    }

    if (my_reenter == 0) {
	cleanup_until(&state);
	if (Ggv)
	    cleanup_until(Ggv);
    }

    resexit(osetexit);
    if (my_reenter)
	stderror(ERR_SILENT);
}

/*************************************************************************/
/* print list of builtin commands */

static void
lbuffed_cleanup (void *dummy)
{
    USE(dummy);
    lbuffed = 1;
}

/*ARGSUSED*/
void
dobuiltins(Char **v, struct command *c)
{
    /* would use print_by_column() in tw.parse.c but that assumes
     * we have an array of Char * to pass.. (sg)
     */
    const struct biltins *b;
    int row, col, columns, rows;
    unsigned int w, maxwidth;

    USE(c);
    USE(v);
    lbuffed = 0;		/* turn off line buffering */
    cleanup_push(&lbuffed, lbuffed_cleanup);

    /* find widest string */
    for (maxwidth = 0, b = bfunc; b < &bfunc[nbfunc]; ++b)
	maxwidth = max(maxwidth, strlen(b->bname));
    ++maxwidth;					/* for space */

    columns = (TermH + 1) / maxwidth;	/* PWP: terminal size change */
    if (!columns)
	columns = 1;
    rows = (nbfunc + (columns - 1)) / columns;

    for (b = bfunc, row = 0; row < rows; row++) {
	for (col = 0; col < columns; col++) {
	    if (b < &bfunc[nbfunc]) {
		w = strlen(b->bname);
		xprintf("%s", b->bname);
		if (col < (columns - 1))	/* Not last column? */
		    for (; w < maxwidth; w++)
			xputchar(' ');
		++b;
	    }
	}
	if (row < (rows - 1)) {
	    if (Tty_raw_mode)
		xputchar('\r');
	    xputchar('\n');
	}
    }
#ifdef WINNT_NATIVE
    nt_print_builtins(maxwidth);
#else
    if (Tty_raw_mode)
	xputchar('\r');
    xputchar('\n');
#endif /* WINNT_NATIVE */

    cleanup_until(&lbuffed);		/* turn back on line buffering */
    flush();
}

#ifdef NLS_CATALOGS
char *
xcatgets(nl_catd ctd, int set_id, int msg_id, const char *s)
{
    char *res;

    errno = 0;
    while ((res = catgets(ctd, set_id, msg_id, s)) == s && errno == EINTR) {
	handle_pending_signals();
	errno = 0;
    }
    return res;
}


# if defined(HAVE_ICONV) && defined(HAVE_NL_LANGINFO)
char *
iconv_catgets(nl_catd ctd, int set_id, int msg_id, const char *s)
{
    static char *buf = NULL;
    static size_t buf_size = 0;
  
    char *orig, *dest, *p;
    ICONV_CONST char *src;
    size_t src_size, dest_size;
  
    orig = xcatgets(ctd, set_id, msg_id, s);
    if (catgets_iconv == (iconv_t)-1 || orig == s)
        return orig;
    src = orig;
    src_size = strlen(src) + 1;
    if (buf == NULL && (buf = xmalloc(buf_size = src_size + 32)) == NULL)
	return orig;
    dest = buf;
    while (src_size != 0) {
        dest_size = buf + buf_size - dest;
	if (iconv(catgets_iconv, &src, &src_size, &dest, &dest_size)
	    == (size_t)-1) {
	    switch (errno) {
	    case E2BIG:
		if ((p = xrealloc(buf, buf_size * 2)) == NULL)
		    return orig;
		buf_size *= 2;
		dest = p + (dest - buf);
		buf = p;
		break;
		
	    case EILSEQ: case EINVAL: default:
		return orig;
	    }
	}
    }
    return buf;
}
# endif /* HAVE_ICONV && HAVE_NL_LANGINFO */
#endif /* NLS_CATALOGS */

void
nlsinit(void)
{
#ifdef NLS_CATALOGS
    static const char default_catalog[] = "tcsh";

    char *catalog = (char *)(intptr_t)default_catalog;

    if (adrof(STRcatalog) != NULL)
	catalog = xasprintf("tcsh.%s", short2str(varval(STRcatalog)));
    catd = catopen(catalog, MCLoadBySet);
    if (catalog != default_catalog)
	xfree(catalog);
#if defined(HAVE_ICONV) && defined(HAVE_NL_LANGINFO)
    /* xcatgets (), not CGETS, the charset name should be in ASCII anyway. */
    catgets_iconv = iconv_open (nl_langinfo (CODESET),
				xcatgets(catd, 255, 1, "ASCII"));
#endif /* HAVE_ICONV && HAVE_NL_LANGINFO */
#endif /* NLS_CATALOGS */
#ifdef WINNT_NATIVE
    nls_dll_init();
#endif /* WINNT_NATIVE */
    errinit();		/* init the errorlist in correct locale */
    mesginit();		/* init the messages for signals */
    dateinit();		/* init the messages for dates */
    editinit();		/* init the editor messages */
    terminit();		/* init the termcap messages */
}

void
nlsclose(void)
{
#ifdef NLS_CATALOGS
#if defined(HAVE_ICONV) && defined(HAVE_NL_LANGINFO)
    if (catgets_iconv != (iconv_t)-1) {
	iconv_close(catgets_iconv);
	catgets_iconv = (iconv_t)-1;
    }
#endif /* HAVE_ICONV && HAVE_NL_LANGINFO */
    if (catd != (nl_catd)-1) {
	/*
	 * catclose can call other functions which can call longjmp
	 * making us re-enter this code. Prevent infinite recursion
	 * by resetting catd. Problem reported and solved by:
	 * Gerhard Niklasch
	 */
	nl_catd oldcatd = catd;
	catd = (nl_catd)-1;
	while (catclose(oldcatd) == -1 && errno == EINTR)
	    handle_pending_signals();
    }
#endif /* NLS_CATALOGS */
}<|MERGE_RESOLUTION|>--- conflicted
+++ resolved
@@ -1932,17 +1932,15 @@
 # ifdef RLIMIT_SBSIZE
     { RLIMIT_SBSIZE,	"sbsize",	1,	""		},
 # endif /* RLIMIT_SBSIZE */
-<<<<<<< HEAD
+
 #ifdef RLIMIT_POSIXLOCKS
     { RLIMIT_POSIXLOCKS, "posixlocks",   1,      ""		},
 #endif /* RLIMIT_POSIXLOCKS */
-=======
 
 # ifdef RLIMIT_SWAP 
     { RLIMIT_SWAP,	"swapsize",	1024,	"kbytes"	}, 
 # endif /* RLIMIT_SWAP */ 
 
->>>>>>> 57e3f2b5
     { -1, 		NULL, 		0, 	NULL		}
 };
 
