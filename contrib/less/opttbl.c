/*
 * Copyright (C) 1984-2022  Mark Nudelman
 *
 * You may distribute under the terms of either the GNU General Public
 * License or the Less License, as specified in the README file.
 *
 * For more information, see the README file.
 */


/*
 * The option table.
 */

#include "less.h"
#include "option.h"

/*
 * Variables controlled by command line options.
 */
<<<<<<< HEAD
public int quiet;		/* Should we suppress the audible bell? */
public int how_search;		/* Where should forward searches start? */
public int top_scroll;		/* Repaint screen from top?
				   (alternative is scroll from bottom) */
public int pr_type;		/* Type of prompt (short, medium, long) */
public int bs_mode;		/* How to process backspaces */
public int know_dumb;		/* Don't complain about dumb terminals */
public int quit_at_eof;		/* Quit after hitting end of file twice */
public int quit_if_one_screen;	/* Quit if EOF on first screen */
public int squeeze;		/* Squeeze multiple blank lines into one */
public int tabstop;		/* Tab settings */
public int back_scroll;		/* Repaint screen on backwards movement */
public int forw_scroll;		/* Repaint screen on forward movement */
public int caseless;		/* Do "caseless" searches */
public int linenums;		/* Use line numbers */
public int autobuf;		/* Automatically allocate buffers as needed */
public int bufspace;		/* Max buffer space per file (K) */
public int ctldisp;		/* Send control chars to screen untranslated */
public int force_open;		/* Open the file even if not regular file */
public int swindow;		/* Size of scrolling window */
public int jump_sline;		/* Screen line of "jump target" */
public int jump_sline_fraction = -1;
public int shift_count_fraction = -1;
public int chopline;		/* Truncate displayed lines at screen width */
public int no_init;		/* Disable sending ti/te termcap strings */
public int no_keypad;		/* Disable sending ks/ke termcap strings */
=======
public int quiet;               /* Should we suppress the audible bell? */
public int how_search;          /* Where should forward searches start? */
public int top_scroll;          /* Repaint screen from top?
                                   (alternative is scroll from bottom) */
public int pr_type;             /* Type of prompt (short, medium, long) */
public int bs_mode;             /* How to process backspaces */
public int know_dumb;           /* Don't complain about dumb terminals */
public int quit_at_eof;         /* Quit after hitting end of file twice */
public int quit_if_one_screen;  /* Quit if EOF on first screen */
public int squeeze;             /* Squeeze multiple blank lines into one */
public int tabstop;             /* Tab settings */
public int back_scroll;         /* Repaint screen on backwards movement */
public int forw_scroll;         /* Repaint screen on forward movement */
public int caseless;            /* Do "caseless" searches */
public int linenums;            /* Use line numbers */
public int autobuf;             /* Automatically allocate buffers as needed */
public int bufspace;            /* Max buffer space per file (K) */
public int ctldisp;             /* Send control chars to screen untranslated */
public int force_open;          /* Open the file even if not regular file */
public int swindow;             /* Size of scrolling window */
public int jump_sline;          /* Screen line of "jump target" */
public long jump_sline_fraction = -1;
public long shift_count_fraction = -1;
public int chopline;            /* Truncate displayed lines at screen width */
public int no_init;             /* Disable sending ti/te termcap strings */
public int no_keypad;           /* Disable sending ks/ke termcap strings */
>>>>>>> 0c7ad07e
public int twiddle;             /* Show tildes after EOF */
public int show_attn;           /* Hilite first unread line */
public int shift_count;         /* Number of positions to shift horizontally */
public int status_col;          /* Display a status column */
public int use_lessopen;        /* Use the LESSOPEN filter */
public int quit_on_intr;        /* Quit on interrupt */
public int follow_mode;         /* F cmd Follows file desc or file name? */
public int oldbot;              /* Old bottom of screen behavior {{REMOVE}} */
public int opt_use_backslash;   /* Use backslash escaping in option parsing */
public char rscroll_char;       /* Char which marks chopped lines with -S */
public int rscroll_attr;        /* Attribute of rscroll_char */
public int no_hist_dups;        /* Remove dups from history list */
public int mousecap;            /* Allow mouse for scrolling */
public int wheel_lines;         /* Number of lines to scroll on mouse wheel scroll */
public int perma_marks;         /* Save marks in history file */
public int linenum_width;       /* Width of line numbers */
public int status_col_width;    /* Width of status column */
public int incr_search;         /* Incremental search */
public int use_color;           /* Use UI color */
public int want_filesize;       /* Scan to EOF if necessary to get file size */
public int status_line;         /* Highlight entire marked lines */
public int header_lines;        /* Freeze header lines at top of screen */
public int header_cols;         /* Freeze header columns at left of screen */
public int nonum_headers;       /* Don't give headers line numbers */
public int redraw_on_quit;      /* Redraw last screen after term deinit */
public int def_search_type;     /* */
public int exit_F_on_close;     /* Exit F command when input closes */
#if HILITE_SEARCH
public int hilite_search;       /* Highlight matched search patterns? */
#endif

public int less_is_more = 0;    /* Make compatible with POSIX more */

/*
 * Long option names.
 */
static struct optname a_optname      = { "search-skip-screen",   NULL };
static struct optname b_optname      = { "buffers",              NULL };
static struct optname B__optname     = { "auto-buffers",         NULL };
static struct optname c_optname      = { "clear-screen",         NULL };
static struct optname d_optname      = { "dumb",                 NULL };
static struct optname D__optname     = { "color",                NULL };
static struct optname e_optname      = { "quit-at-eof",          NULL };
static struct optname f_optname      = { "force",                NULL };
static struct optname F__optname     = { "quit-if-one-screen",   NULL };
#if HILITE_SEARCH
static struct optname g_optname      = { "hilite-search",        NULL };
#endif
static struct optname h_optname      = { "max-back-scroll",      NULL };
static struct optname i_optname      = { "ignore-case",          NULL };
static struct optname j_optname      = { "jump-target",          NULL };
static struct optname J__optname     = { "status-column",        NULL };
#if USERFILE
static struct optname k_optname      = { "lesskey-file",         NULL };
#if HAVE_LESSKEYSRC 
static struct optname ks_optname     = { "lesskey-src",          NULL };
#endif /* HAVE_LESSKEYSRC */
#endif
static struct optname K__optname     = { "quit-on-intr",         NULL };
static struct optname L__optname     = { "no-lessopen",          NULL };
static struct optname m_optname      = { "long-prompt",          NULL };
static struct optname n_optname      = { "line-numbers",         NULL };
#if LOGFILE
static struct optname o_optname      = { "log-file",             NULL };
static struct optname O__optname     = { "LOG-FILE",             NULL };
#endif
static struct optname p_optname      = { "pattern",              NULL };
static struct optname P__optname     = { "prompt",               NULL };
static struct optname q2_optname     = { "silent",               NULL };
static struct optname q_optname      = { "quiet",                &q2_optname };
static struct optname r_optname      = { "raw-control-chars",    NULL };
static struct optname s_optname      = { "squeeze-blank-lines",  NULL };
static struct optname S__optname     = { "chop-long-lines",      NULL };
#if TAGS
static struct optname t_optname      = { "tag",                  NULL };
static struct optname T__optname     = { "tag-file",             NULL };
#endif
static struct optname u_optname      = { "underline-special",    NULL };
static struct optname V__optname     = { "version",              NULL };
static struct optname w_optname      = { "hilite-unread",        NULL };
static struct optname x_optname      = { "tabs",                 NULL };
static struct optname X__optname     = { "no-init",              NULL };
static struct optname y_optname      = { "max-forw-scroll",      NULL };
static struct optname z_optname      = { "window",               NULL };
static struct optname quote_optname  = { "quotes",               NULL };
static struct optname tilde_optname  = { "tilde",                NULL };
static struct optname query_optname  = { "help",                 NULL };
static struct optname pound_optname  = { "shift",                NULL };
static struct optname keypad_optname = { "no-keypad",            NULL };
static struct optname oldbot_optname = { "old-bot",              NULL };
static struct optname follow_optname = { "follow-name",          NULL };
static struct optname use_backslash_optname = { "use-backslash", NULL };
static struct optname rscroll_optname = { "rscroll", NULL };
static struct optname nohistdups_optname = { "no-histdups",      NULL };
static struct optname mousecap_optname = { "mouse",              NULL };
static struct optname wheel_lines_optname = { "wheel-lines",     NULL };
static struct optname perma_marks_optname = { "save-marks",      NULL };
static struct optname linenum_width_optname = { "line-num-width", NULL };
static struct optname status_col_width_optname = { "status-col-width", NULL };
static struct optname incr_search_optname = { "incsearch",       NULL };
static struct optname use_color_optname = { "use-color",         NULL };
static struct optname want_filesize_optname = { "file-size",     NULL };
static struct optname status_line_optname = { "status-line",     NULL };
static struct optname header_optname = { "header",               NULL };
static struct optname nonum_headers_optname = { "no-number-headers", NULL };
static struct optname redraw_on_quit_optname = { "redraw-on-quit", NULL };
static struct optname search_type_optname = { "search-options", NULL };
static struct optname exit_F_on_close_optname = { "exit-follow-on-close", NULL };
#if LESSTEST
static struct optname ttyin_name_optname = { "tty",              NULL };
static struct optname rstat_optname  = { "rstat",                NULL };
#endif /*LESSTEST*/


/*
 * Table of all options and their semantics.
 *
 * For BOOL and TRIPLE options, odesc[0], odesc[1], odesc[2] are
 * the description of the option when set to 0, 1 or 2, respectively.
 * For NUMBER options, odesc[0] is the prompt to use when entering
 * a new value, and odesc[1] is the description, which should contain 
 * one %d which is replaced by the value of the number.
 * For STRING options, odesc[0] is the prompt to use when entering
 * a new value, and odesc[1], if not NULL, is the set of characters
 * that are valid in the string.
 */
static struct loption option[] =
{
	{ 'a', &a_optname,
		TRIPLE, OPT_ONPLUS, &how_search, NULL,
		{
			"Search includes displayed screen",
			"Search skips displayed screen",
			"Search includes all of displayed screen"
		}
	},

	{ 'b', &b_optname,
		NUMBER|INIT_HANDLER, 64, &bufspace, opt_b, 
		{
			"Max buffer space per file (K): ",
			"Max buffer space per file: %dK",
			NULL
		}
	},
	{ 'B', &B__optname,
		BOOL, OPT_ON, &autobuf, NULL,
		{
			"Don't automatically allocate buffers",
			"Automatically allocate buffers when needed",
			NULL
		}
	},
	{ 'c', &c_optname,
		TRIPLE, OPT_OFF, &top_scroll, NULL,
		{
			"Repaint by scrolling from bottom of screen",
			"Repaint by painting from top of screen",
			"Repaint by painting from top of screen"
		}
	},
	{ 'd', &d_optname,
		BOOL|NO_TOGGLE, OPT_OFF, &know_dumb, NULL,
		{
			"Assume intelligent terminal",
			"Assume dumb terminal",
			NULL
		}
	},
	{ 'D', &D__optname,
		STRING|REPAINT|NO_QUERY, 0, NULL, opt_D,
		{
			"color desc: ", 
			NULL,
			NULL
		}
	},
	{ 'e', &e_optname,
		TRIPLE, OPT_OFF, &quit_at_eof, NULL,
		{
			"Don't quit at end-of-file",
			"Quit at end-of-file",
			"Quit immediately at end-of-file"
		}
	},
	{ 'f', &f_optname,
		BOOL, OPT_OFF, &force_open, NULL,
		{
			"Open only regular files",
			"Open even non-regular files",
			NULL
		}
	},
	{ 'F', &F__optname,
		BOOL, OPT_OFF, &quit_if_one_screen, NULL,
		{
			"Don't quit if end-of-file on first screen",
			"Quit if end-of-file on first screen",
			NULL
		}
	},
#if HILITE_SEARCH
	{ 'g', &g_optname,
		TRIPLE|HL_REPAINT, OPT_ONPLUS, &hilite_search, NULL,
		{
			"Don't highlight search matches",
			"Highlight matches for previous search only",
			"Highlight all matches for previous search pattern",
		}
	},
#endif
	{ 'h', &h_optname,
		NUMBER, -1, &back_scroll, NULL,
		{
			"Backwards scroll limit: ",
			"Backwards scroll limit is %d lines",
			NULL
		}
	},
	{ 'i', &i_optname,
		TRIPLE|HL_REPAINT, OPT_OFF, &caseless, opt_i,
		{
			"Case is significant in searches",
			"Ignore case in searches",
			"Ignore case in searches and in patterns"
		}
	},
	{ 'j', &j_optname,
		STRING, 0, NULL, opt_j,
		{
			"Target line: ",
			"0123456789.-",
			NULL
		}
	},
	{ 'J', &J__optname,
		BOOL|REPAINT, OPT_OFF, &status_col, NULL,
		{
			"Don't display a status column",
			"Display a status column",
			NULL
		}
	},
#if USERFILE
	{ 'k', &k_optname,
		STRING|NO_TOGGLE|NO_QUERY, 0, NULL, opt_k,
		{ NULL, NULL, NULL }
	},
#if HAVE_LESSKEYSRC 
	{ OLETTER_NONE, &ks_optname,
		STRING|NO_TOGGLE|NO_QUERY, 0, NULL, opt_ks,
		{ NULL, NULL, NULL }
	},
#endif /* HAVE_LESSKEYSRC */
#endif
	{ 'K', &K__optname,
		BOOL, OPT_OFF, &quit_on_intr, NULL,
		{
			"Interrupt (ctrl-C) returns to prompt",
			"Interrupt (ctrl-C) exits less",
			NULL
		}
	},
	{ 'L', &L__optname,
		BOOL, OPT_ON, &use_lessopen, NULL,
		{
			"Don't use the LESSOPEN filter",
			"Use the LESSOPEN filter",
			NULL
		}
	},
	{ 'm', &m_optname,
		TRIPLE, OPT_OFF, &pr_type, NULL,
		{
			"Short prompt",
			"Medium prompt",
			"Long prompt"
		}
	},
	{ 'n', &n_optname,
		TRIPLE|REPAINT, OPT_ON, &linenums, NULL,
		{
			"Don't use line numbers",
			"Use line numbers",
			"Constantly display line numbers"
		}
	},
#if LOGFILE
	{ 'o', &o_optname,
		STRING, 0, NULL, opt_o,
		{ "log file: ", NULL, NULL }
	},
	{ 'O', &O__optname,
		STRING, 0, NULL, opt__O,
		{ "Log file: ", NULL, NULL }
	},
#endif
	{ 'p', &p_optname,
		STRING|NO_TOGGLE|NO_QUERY, 0, NULL, opt_p,
		{ NULL, NULL, NULL }
	},
	{ 'P', &P__optname,
		STRING, 0, NULL, opt__P,
		{ "prompt: ", NULL, NULL }
	},
	{ 'q', &q_optname,
		TRIPLE, OPT_OFF, &quiet, NULL,
		{
			"Ring the bell for errors AND at eof/bof",
			"Ring the bell for errors but not at eof/bof",
			"Never ring the bell"
		}
	},
	{ 'r', &r_optname,
		TRIPLE|REPAINT, OPT_OFF, &ctldisp, NULL,
		{
			"Display control characters as ^X",
			"Display control characters directly (not recommended)",
			"Display ANSI sequences directly, other control characters as ^X"
		}
	},
	{ 's', &s_optname,
		BOOL|REPAINT, OPT_OFF, &squeeze, NULL,
		{
			"Display all blank lines",
			"Squeeze multiple blank lines",
			NULL
		}
	},
	{ 'S', &S__optname,
		BOOL|REPAINT, OPT_OFF, &chopline, NULL,
		{
			"Fold long lines",
			"Chop long lines",
			NULL
		}
	},
#if TAGS
	{ 't', &t_optname,
		STRING|NO_QUERY, 0, NULL, opt_t,
		{ "tag: ", NULL, NULL }
	},
	{ 'T', &T__optname,
		STRING, 0, NULL, opt__T,
		{ "tags file: ", NULL, NULL }
	},
#endif
	{ 'u', &u_optname,
		TRIPLE|REPAINT, OPT_OFF, &bs_mode, NULL,
		{
			"Display underlined text in underline mode",
			"Backspaces cause overstrike",
			"Print backspace as ^H"
		}
	},
	{ 'V', &V__optname,
		NOVAR, 0, NULL, opt__V,
		{ NULL, NULL, NULL }
	},
	{ 'w', &w_optname,
		TRIPLE|REPAINT, OPT_OFF, &show_attn, NULL,
		{
			"Don't highlight first unread line",
			"Highlight first unread line after forward-screen",
			"Highlight first unread line after any forward movement",
		}
	},
	{ 'x', &x_optname,
		STRING|REPAINT, 0, NULL, opt_x,
		{
			"Tab stops: ",
			"0123456789,",
			NULL
		}
	},
	{ 'X', &X__optname,
		BOOL|NO_TOGGLE, OPT_OFF, &no_init, NULL,
		{
			"Send init/deinit strings to terminal",
			"Don't use init/deinit strings",
			NULL
		}
	},
	{ 'y', &y_optname,
		NUMBER, -1, &forw_scroll, NULL,
		{
			"Forward scroll limit: ",
			"Forward scroll limit is %d lines",
			NULL
		}
	},
	{ 'z', &z_optname,
		NUMBER, -1, &swindow, NULL,
		{
			"Scroll window size: ",
			"Scroll window size is %d lines",
			NULL
		}
	},
	{ '"', &quote_optname,
		STRING, 0, NULL, opt_quote,
		{ "quotes: ", NULL, NULL }
	},
	{ '~', &tilde_optname,
		BOOL|REPAINT, OPT_ON, &twiddle, NULL,
		{
			"Don't show tildes after end of file",
			"Show tildes after end of file",
			NULL
		}
	},
	{ '?', &query_optname,
		NOVAR, 0, NULL, opt_query,
		{ NULL, NULL, NULL }
	},
	{ '#', &pound_optname,
		STRING, 0, NULL, opt_shift,
		{
			"Horizontal shift: ",
			"0123456789.",
			NULL
		}
	},
	{ OLETTER_NONE, &keypad_optname,
		BOOL|NO_TOGGLE, OPT_OFF, &no_keypad, NULL,
		{
			"Use keypad mode",
			"Don't use keypad mode",
			NULL
		}
	},
	{ OLETTER_NONE, &oldbot_optname,
		BOOL, OPT_OFF, &oldbot, NULL,
		{
			"Use new bottom of screen behavior",
			"Use old bottom of screen behavior",
			NULL
		}
	},
	{ OLETTER_NONE, &follow_optname,
		BOOL, FOLLOW_DESC, &follow_mode, NULL,
		{
			"F command follows file descriptor",
			"F command follows file name",
			NULL
		}
	},
	{ OLETTER_NONE, &use_backslash_optname,
		BOOL, OPT_OFF, &opt_use_backslash, NULL,
		{
			"Use backslash escaping in command line parameters",
			"Don't use backslash escaping in command line parameters",
			NULL
		}
	},
	{ OLETTER_NONE, &rscroll_optname,
		STRING|REPAINT|INIT_HANDLER, 0, NULL, opt_rscroll,
		{ "right scroll character: ", NULL, NULL }
	},
	{ OLETTER_NONE, &nohistdups_optname,
		BOOL, OPT_OFF, &no_hist_dups, NULL,
		{
			"Allow duplicates in history list",
			"Remove duplicates from history list",
			NULL
		}
	},
	{ OLETTER_NONE, &mousecap_optname,
		TRIPLE, OPT_OFF, &mousecap, opt_mousecap,
		{
			"Ignore mouse input",
			"Use the mouse for scrolling",
			"Use the mouse for scrolling (reverse)"
		}
	},
	{ OLETTER_NONE, &wheel_lines_optname,
		NUMBER|INIT_HANDLER, 0, &wheel_lines, opt_wheel_lines,
		{
			"Lines to scroll on mouse wheel: ",
			"Scroll %d line(s) on mouse wheel",
			NULL
		}
	},
	{ OLETTER_NONE, &perma_marks_optname,
		BOOL, OPT_OFF, &perma_marks, NULL,
		{
			"Don't save marks in history file",
			"Save marks in history file",
			NULL
		}
	},
	{ OLETTER_NONE, &linenum_width_optname,
		NUMBER|REPAINT, MIN_LINENUM_WIDTH, &linenum_width, opt_linenum_width,
		{
			"Line number width: ",
			"Line number width is %d chars",
			NULL
		}
	},
	{ OLETTER_NONE, &status_col_width_optname,
		NUMBER|REPAINT, 2, &status_col_width, opt_status_col_width,
		{
			"Status column width: ",
			"Status column width is %d chars",
			NULL
		}
	},
	{ OLETTER_NONE, &incr_search_optname,
		BOOL, OPT_OFF, &incr_search, NULL,
		{
			"Incremental search is off",
			"Incremental search is on",
			NULL
		}
	},
	{ OLETTER_NONE, &use_color_optname,
		BOOL|REPAINT, OPT_OFF, &use_color, NULL,
		{
			"Don't use color",
			"Use color",
			NULL
		}
	},
	{ OLETTER_NONE, &want_filesize_optname,
		BOOL|REPAINT, OPT_OFF, &want_filesize, opt_filesize,
		{
			"Don't get size of each file",
			"Get size of each file",
			NULL
		}
	},
	{ OLETTER_NONE, &status_line_optname,
		BOOL|REPAINT, OPT_OFF, &status_line, NULL,
		{
			"Don't color each line with its status column color",
			"Color each line with its status column color",
			NULL
		}
	},
	{ OLETTER_NONE, &header_optname,
		STRING|REPAINT, 0, NULL, opt_header,
		{
			"Header lines: ",
			NULL,
			NULL
		}
	},
	{ OLETTER_NONE, &nonum_headers_optname,
		BOOL|REPAINT, 0, &nonum_headers, NULL,
		{
			"Number header lines",
			"Don't number header lines",
			NULL
		}
	},
	{ OLETTER_NONE, &redraw_on_quit_optname,
		BOOL, OPT_OFF, &redraw_on_quit, NULL,
		{
			"Don't redraw screen when quitting",
			"Redraw last screen when quitting",
			NULL
		}
	},
	{ OLETTER_NONE, &search_type_optname,
		STRING, 0, NULL, opt_search_type,
		{
			"Search options: ",
			NULL,
			NULL
		}
	},
	{ OLETTER_NONE, &exit_F_on_close_optname,
		BOOL, OPT_OFF, &exit_F_on_close, NULL,
		{
			"Don't exit F command when input closes",
			"Exit F command when input closes",
			NULL
		}
	},
#if LESSTEST
	{ OLETTER_NONE, &ttyin_name_optname,
		STRING|NO_TOGGLE, 0, NULL, opt_ttyin_name,
		{
			NULL,
			NULL,
			NULL
		}
	},
	{ OLETTER_NONE, &rstat_optname,
		STRING|NO_TOGGLE, 0, NULL, opt_rstat,
		{
			NULL,
			NULL,
			NULL
		}
	},
#endif /*LESSTEST*/
	{ '\0', NULL, NOVAR, 0, NULL, NULL, { NULL, NULL, NULL } }
};


/*
 * Initialize each option to its default value.
 */
	public void
init_option(VOID_PARAM)
{
	struct loption *o;
	char *p;

	p = lgetenv("LESS_IS_MORE");
	if (!isnullenv(p))
		less_is_more = 1;

	for (o = option;  o->oletter != '\0';  o++)
	{
		/*
		 * Set each variable to its default.
		 */
		if (o->ovar != NULL)
			*(o->ovar) = o->odefault;
		if (o->otype & INIT_HANDLER)
			(*(o->ofunc))(INIT, (char *) NULL);
	}
}

/*
 * Find an option in the option table, given its option letter.
 */
	public struct loption *
findopt(c)
	int c;
{
	struct loption *o;

	for (o = option;  o->oletter != '\0';  o++)
	{
		if (o->oletter == c)
			return (o);
		if ((o->otype & TRIPLE) && ASCII_TO_UPPER(o->oletter) == c)
			return (o);
	}
	return (NULL);
}

/*
 *
 */
	static int
is_optchar(c)
	char c;
{
	if (ASCII_IS_UPPER(c))
		return 1;
	if (ASCII_IS_LOWER(c))
		return 1;
	if (c == '-')
		return 1;
	return 0;
}

/*
 * Find an option in the option table, given its option name.
 * p_optname is the (possibly partial) name to look for, and
 * is updated to point after the matched name.
 * p_oname if non-NULL is set to point to the full option name.
 */
	public struct loption *
findopt_name(p_optname, p_oname, p_err)
	char **p_optname;
	char **p_oname;
	int *p_err;
{
	char *optname = *p_optname;
	struct loption *o;
	struct optname *oname;
	int len;
	int uppercase;
	struct loption *maxo = NULL;
	struct optname *maxoname = NULL;
	int maxlen = 0;
	int ambig = 0;
	int exact = 0;

	/*
	 * Check all options.
	 */
	for (o = option;  o->oletter != '\0';  o++)
	{
		/*
		 * Check all names for this option.
		 */
		for (oname = o->onames;  oname != NULL;  oname = oname->onext)
		{
			/* 
			 * Try normal match first (uppercase == 0),
			 * then, then if it's a TRIPLE option,
			 * try uppercase match (uppercase == 1).
			 */
			for (uppercase = 0;  uppercase <= 1;  uppercase++)
			{
				len = sprefix(optname, oname->oname, uppercase);
				if (len <= 0 || is_optchar(optname[len]))
				{
					/*
					 * We didn't use all of the option name.
					 */
					continue;
				}
				if (!exact && len == maxlen)
					/*
					 * Already had a partial match,
					 * and now there's another one that
					 * matches the same length.
					 */
					ambig = 1;
				else if (len > maxlen)
				{
					/*
					 * Found a better match than
					 * the one we had.
					 */
					maxo = o;
					maxoname = oname;
					maxlen = len;
					ambig = 0;
					exact = (len == (int)strlen(oname->oname));
				}
				if (!(o->otype & TRIPLE))
					break;
			}
		}
	}
	if (ambig)
	{
		/*
		 * Name matched more than one option.
		 */
		if (p_err != NULL)
			*p_err = OPT_AMBIG;
		return (NULL);
	}
	*p_optname = optname + maxlen;
	if (p_oname != NULL)
		*p_oname = maxoname == NULL ? NULL : maxoname->oname;
	return (maxo);
}<|MERGE_RESOLUTION|>--- conflicted
+++ resolved
@@ -18,34 +18,6 @@
 /*
  * Variables controlled by command line options.
  */
-<<<<<<< HEAD
-public int quiet;		/* Should we suppress the audible bell? */
-public int how_search;		/* Where should forward searches start? */
-public int top_scroll;		/* Repaint screen from top?
-				   (alternative is scroll from bottom) */
-public int pr_type;		/* Type of prompt (short, medium, long) */
-public int bs_mode;		/* How to process backspaces */
-public int know_dumb;		/* Don't complain about dumb terminals */
-public int quit_at_eof;		/* Quit after hitting end of file twice */
-public int quit_if_one_screen;	/* Quit if EOF on first screen */
-public int squeeze;		/* Squeeze multiple blank lines into one */
-public int tabstop;		/* Tab settings */
-public int back_scroll;		/* Repaint screen on backwards movement */
-public int forw_scroll;		/* Repaint screen on forward movement */
-public int caseless;		/* Do "caseless" searches */
-public int linenums;		/* Use line numbers */
-public int autobuf;		/* Automatically allocate buffers as needed */
-public int bufspace;		/* Max buffer space per file (K) */
-public int ctldisp;		/* Send control chars to screen untranslated */
-public int force_open;		/* Open the file even if not regular file */
-public int swindow;		/* Size of scrolling window */
-public int jump_sline;		/* Screen line of "jump target" */
-public int jump_sline_fraction = -1;
-public int shift_count_fraction = -1;
-public int chopline;		/* Truncate displayed lines at screen width */
-public int no_init;		/* Disable sending ti/te termcap strings */
-public int no_keypad;		/* Disable sending ks/ke termcap strings */
-=======
 public int quiet;               /* Should we suppress the audible bell? */
 public int how_search;          /* Where should forward searches start? */
 public int top_scroll;          /* Repaint screen from top?
@@ -72,7 +44,6 @@
 public int chopline;            /* Truncate displayed lines at screen width */
 public int no_init;             /* Disable sending ti/te termcap strings */
 public int no_keypad;           /* Disable sending ks/ke termcap strings */
->>>>>>> 0c7ad07e
 public int twiddle;             /* Show tildes after EOF */
 public int show_attn;           /* Hilite first unread line */
 public int shift_count;         /* Number of positions to shift horizontally */
