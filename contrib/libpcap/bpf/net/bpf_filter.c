/*-
 * Copyright (c) 1990, 1991, 1992, 1993, 1994, 1995, 1996, 1997
 *	The Regents of the University of California.  All rights reserved.
 *
 * This code is derived from the Stanford/CMU enet packet filter,
 * (net/enet.c) distributed as part of 4.3BSD, and code contributed
 * to Berkeley by Steven McCanne and Van Jacobson both of Lawrence
 * Berkeley Laboratory.
 *
 * Redistribution and use in source and binary forms, with or without
 * modification, are permitted provided that the following conditions
 * are met:
 * 1. Redistributions of source code must retain the above copyright
 *    notice, this list of conditions and the following disclaimer.
 * 2. Redistributions in binary form must reproduce the above copyright
 *    notice, this list of conditions and the following disclaimer in the
 *    documentation and/or other materials provided with the distribution.
 * 3. All advertising materials mentioning features or use of this software
 *    must display the following acknowledgement:
 *	This product includes software developed by the University of
 *	California, Berkeley and its contributors.
 * 4. Neither the name of the University nor the names of its contributors
 *    may be used to endorse or promote products derived from this software
 *    without specific prior written permission.
 *
 * THIS SOFTWARE IS PROVIDED BY THE REGENTS AND CONTRIBUTORS ``AS IS'' AND
 * ANY EXPRESS OR IMPLIED WARRANTIES, INCLUDING, BUT NOT LIMITED TO, THE
 * IMPLIED WARRANTIES OF MERCHANTABILITY AND FITNESS FOR A PARTICULAR PURPOSE
 * ARE DISCLAIMED.  IN NO EVENT SHALL THE REGENTS OR CONTRIBUTORS BE LIABLE
 * FOR ANY DIRECT, INDIRECT, INCIDENTAL, SPECIAL, EXEMPLARY, OR CONSEQUENTIAL
 * DAMAGES (INCLUDING, BUT NOT LIMITED TO, PROCUREMENT OF SUBSTITUTE GOODS
 * OR SERVICES; LOSS OF USE, DATA, OR PROFITS; OR BUSINESS INTERRUPTION)
 * HOWEVER CAUSED AND ON ANY THEORY OF LIABILITY, WHETHER IN CONTRACT, STRICT
 * LIABILITY, OR TORT (INCLUDING NEGLIGENCE OR OTHERWISE) ARISING IN ANY WAY
 * OUT OF THE USE OF THIS SOFTWARE, EVEN IF ADVISED OF THE POSSIBILITY OF
 * SUCH DAMAGE.
 *
 *	@(#)bpf.c	7.5 (Berkeley) 7/15/91
 */

#if !(defined(lint) || defined(KERNEL) || defined(_KERNEL))
static const char rcsid[] _U_ =
    "@(#) $Header: /tcpdump/master/libpcap/bpf/net/bpf_filter.c,v 1.45.2.1 2008/01/02 04:22:16 guy Exp $ (LBL)";
#endif

#ifdef HAVE_CONFIG_H
#include "config.h"
#endif

#ifdef WIN32

#include <pcap-stdinc.h>

#else /* WIN32 */

#include <sys/param.h>
#include <sys/types.h>
#include <sys/time.h>

#define	SOLARIS	(defined(sun) && (defined(__SVR4) || defined(__svr4__)))
#if defined(__hpux) || SOLARIS
# include <sys/sysmacros.h>
# include <sys/stream.h>
# define	mbuf	msgb
# define	m_next	b_cont
# define	MLEN(m)	((m)->b_wptr - (m)->b_rptr)
# define	mtod(m,t)	((t)(m)->b_rptr)
#else
# define	MLEN(m)	((m)->m_len)
#endif

#endif /* WIN32 */

<<<<<<< HEAD
#include <net/bpf.h>
=======
#include <pcap/bpf.h>
>>>>>>> de0d3203

#if !defined(KERNEL) && !defined(_KERNEL)
#include <stdlib.h>
#endif

#define int32 bpf_int32
#define u_int32 bpf_u_int32

#ifndef LBL_ALIGN
/*
 * XXX - IA-64?  If not, this probably won't work on Win64 IA-64
 * systems, unless LBL_ALIGN is defined elsewhere for them.
 * XXX - SuperH?  If not, this probably won't work on WinCE SuperH
 * systems, unless LBL_ALIGN is defined elsewhere for them.
 */
#if defined(sparc) || defined(__sparc__) || defined(mips) || \
    defined(ibm032) || defined(__alpha) || defined(__hpux) || \
    defined(__arm__)
#define LBL_ALIGN
#endif
#endif

#ifndef LBL_ALIGN
#ifndef WIN32
#include <netinet/in.h>
#endif

#define EXTRACT_SHORT(p)	((u_short)ntohs(*(u_short *)p))
#define EXTRACT_LONG(p)		(ntohl(*(u_int32 *)p))
#else
#define EXTRACT_SHORT(p)\
	((u_short)\
		((u_short)*((u_char *)p+0)<<8|\
		 (u_short)*((u_char *)p+1)<<0))
#define EXTRACT_LONG(p)\
		((u_int32)*((u_char *)p+0)<<24|\
		 (u_int32)*((u_char *)p+1)<<16|\
		 (u_int32)*((u_char *)p+2)<<8|\
		 (u_int32)*((u_char *)p+3)<<0)
#endif

#if defined(KERNEL) || defined(_KERNEL)
# if !defined(__hpux) && !SOLARIS
#include <sys/mbuf.h>
# endif
#define MINDEX(len, _m, _k) \
{ \
	len = MLEN(m); \
	while ((_k) >= len) { \
		(_k) -= len; \
		(_m) = (_m)->m_next; \
		if ((_m) == 0) \
			return 0; \
		len = MLEN(m); \
	} \
}

static int
m_xword(m, k, err)
	register struct mbuf *m;
	register int k, *err;
{
	register int len;
	register u_char *cp, *np;
	register struct mbuf *m0;

	MINDEX(len, m, k);
	cp = mtod(m, u_char *) + k;
	if (len - k >= 4) {
		*err = 0;
		return EXTRACT_LONG(cp);
	}
	m0 = m->m_next;
	if (m0 == 0 || MLEN(m0) + len - k < 4)
		goto bad;
	*err = 0;
	np = mtod(m0, u_char *);
	switch (len - k) {

	case 1:
		return (cp[0] << 24) | (np[0] << 16) | (np[1] << 8) | np[2];

	case 2:
		return (cp[0] << 24) | (cp[1] << 16) | (np[0] << 8) | np[1];

	default:
		return (cp[0] << 24) | (cp[1] << 16) | (cp[2] << 8) | np[0];
	}
    bad:
	*err = 1;
	return 0;
}

static int
m_xhalf(m, k, err)
	register struct mbuf *m;
	register int k, *err;
{
	register int len;
	register u_char *cp;
	register struct mbuf *m0;

	MINDEX(len, m, k);
	cp = mtod(m, u_char *) + k;
	if (len - k >= 2) {
		*err = 0;
		return EXTRACT_SHORT(cp);
	}
	m0 = m->m_next;
	if (m0 == 0)
		goto bad;
	*err = 0;
	return (cp[0] << 8) | mtod(m0, u_char *)[0];
 bad:
	*err = 1;
	return 0;
}
#endif

/*
 * Execute the filter program starting at pc on the packet p
 * wirelen is the length of the original packet
 * buflen is the amount of data present
 * For the kernel, p is assumed to be a pointer to an mbuf if buflen is 0,
 * in all other cases, p is a pointer to a buffer and buflen is its size.
 */
u_int
bpf_filter(pc, p, wirelen, buflen)
	register const struct bpf_insn *pc;
	register const u_char *p;
	u_int wirelen;
	register u_int buflen;
{
	register u_int32 A, X;
	register int k;
	int32 mem[BPF_MEMWORDS];
#if defined(KERNEL) || defined(_KERNEL)
	struct mbuf *m, *n;
	int merr, len;

	if (buflen == 0) {
		m = (struct mbuf *)p;
		p = mtod(m, u_char *);
		buflen = MLEN(m);
	} else
		m = NULL;
#endif

	if (pc == 0)
		/*
		 * No filter means accept all.
		 */
		return (u_int)-1;
	A = 0;
	X = 0;
	--pc;
	while (1) {
		++pc;
		switch (pc->code) {

		default:
#if defined(KERNEL) || defined(_KERNEL)
			return 0;
#else
			abort();
#endif
		case BPF_RET|BPF_K:
			return (u_int)pc->k;

		case BPF_RET|BPF_A:
			return (u_int)A;

		case BPF_LD|BPF_W|BPF_ABS:
			k = pc->k;
			if (k + sizeof(int32) > buflen) {
#if defined(KERNEL) || defined(_KERNEL)
				if (m == NULL)
					return 0;
				A = m_xword(m, k, &merr);
				if (merr != 0)
					return 0;
				continue;
#else
				return 0;
#endif
			}
			A = EXTRACT_LONG(&p[k]);
			continue;

		case BPF_LD|BPF_H|BPF_ABS:
			k = pc->k;
			if (k + sizeof(short) > buflen) {
#if defined(KERNEL) || defined(_KERNEL)
				if (m == NULL)
					return 0;
				A = m_xhalf(m, k, &merr);
				if (merr != 0)
					return 0;
				continue;
#else
				return 0;
#endif
			}
			A = EXTRACT_SHORT(&p[k]);
			continue;

		case BPF_LD|BPF_B|BPF_ABS:
			k = pc->k;
			if (k >= buflen) {
#if defined(KERNEL) || defined(_KERNEL)
				if (m == NULL)
					return 0;
				n = m;
				MINDEX(len, n, k);
				A = mtod(n, u_char *)[k];
				continue;
#else
				return 0;
#endif
			}
			A = p[k];
			continue;

		case BPF_LD|BPF_W|BPF_LEN:
			A = wirelen;
			continue;

		case BPF_LDX|BPF_W|BPF_LEN:
			X = wirelen;
			continue;

		case BPF_LD|BPF_W|BPF_IND:
			k = X + pc->k;
			if (k + sizeof(int32) > buflen) {
#if defined(KERNEL) || defined(_KERNEL)
				if (m == NULL)
					return 0;
				A = m_xword(m, k, &merr);
				if (merr != 0)
					return 0;
				continue;
#else
				return 0;
#endif
			}
			A = EXTRACT_LONG(&p[k]);
			continue;

		case BPF_LD|BPF_H|BPF_IND:
			k = X + pc->k;
			if (k + sizeof(short) > buflen) {
#if defined(KERNEL) || defined(_KERNEL)
				if (m == NULL)
					return 0;
				A = m_xhalf(m, k, &merr);
				if (merr != 0)
					return 0;
				continue;
#else
				return 0;
#endif
			}
			A = EXTRACT_SHORT(&p[k]);
			continue;

		case BPF_LD|BPF_B|BPF_IND:
			k = X + pc->k;
			if (k >= buflen) {
#if defined(KERNEL) || defined(_KERNEL)
				if (m == NULL)
					return 0;
				n = m;
				MINDEX(len, n, k);
				A = mtod(n, u_char *)[k];
				continue;
#else
				return 0;
#endif
			}
			A = p[k];
			continue;

		case BPF_LDX|BPF_MSH|BPF_B:
			k = pc->k;
			if (k >= buflen) {
#if defined(KERNEL) || defined(_KERNEL)
				if (m == NULL)
					return 0;
				n = m;
				MINDEX(len, n, k);
				X = (mtod(n, char *)[k] & 0xf) << 2;
				continue;
#else
				return 0;
#endif
			}
			X = (p[pc->k] & 0xf) << 2;
			continue;

		case BPF_LD|BPF_IMM:
			A = pc->k;
			continue;

		case BPF_LDX|BPF_IMM:
			X = pc->k;
			continue;

		case BPF_LD|BPF_MEM:
			A = mem[pc->k];
			continue;

		case BPF_LDX|BPF_MEM:
			X = mem[pc->k];
			continue;

		case BPF_ST:
			mem[pc->k] = A;
			continue;

		case BPF_STX:
			mem[pc->k] = X;
			continue;

		case BPF_JMP|BPF_JA:
			pc += pc->k;
			continue;

		case BPF_JMP|BPF_JGT|BPF_K:
			pc += (A > pc->k) ? pc->jt : pc->jf;
			continue;

		case BPF_JMP|BPF_JGE|BPF_K:
			pc += (A >= pc->k) ? pc->jt : pc->jf;
			continue;

		case BPF_JMP|BPF_JEQ|BPF_K:
			pc += (A == pc->k) ? pc->jt : pc->jf;
			continue;

		case BPF_JMP|BPF_JSET|BPF_K:
			pc += (A & pc->k) ? pc->jt : pc->jf;
			continue;

		case BPF_JMP|BPF_JGT|BPF_X:
			pc += (A > X) ? pc->jt : pc->jf;
			continue;

		case BPF_JMP|BPF_JGE|BPF_X:
			pc += (A >= X) ? pc->jt : pc->jf;
			continue;

		case BPF_JMP|BPF_JEQ|BPF_X:
			pc += (A == X) ? pc->jt : pc->jf;
			continue;

		case BPF_JMP|BPF_JSET|BPF_X:
			pc += (A & X) ? pc->jt : pc->jf;
			continue;

		case BPF_ALU|BPF_ADD|BPF_X:
			A += X;
			continue;

		case BPF_ALU|BPF_SUB|BPF_X:
			A -= X;
			continue;

		case BPF_ALU|BPF_MUL|BPF_X:
			A *= X;
			continue;

		case BPF_ALU|BPF_DIV|BPF_X:
			if (X == 0)
				return 0;
			A /= X;
			continue;

		case BPF_ALU|BPF_AND|BPF_X:
			A &= X;
			continue;

		case BPF_ALU|BPF_OR|BPF_X:
			A |= X;
			continue;

		case BPF_ALU|BPF_LSH|BPF_X:
			A <<= X;
			continue;

		case BPF_ALU|BPF_RSH|BPF_X:
			A >>= X;
			continue;

		case BPF_ALU|BPF_ADD|BPF_K:
			A += pc->k;
			continue;

		case BPF_ALU|BPF_SUB|BPF_K:
			A -= pc->k;
			continue;

		case BPF_ALU|BPF_MUL|BPF_K:
			A *= pc->k;
			continue;

		case BPF_ALU|BPF_DIV|BPF_K:
			A /= pc->k;
			continue;

		case BPF_ALU|BPF_AND|BPF_K:
			A &= pc->k;
			continue;

		case BPF_ALU|BPF_OR|BPF_K:
			A |= pc->k;
			continue;

		case BPF_ALU|BPF_LSH|BPF_K:
			A <<= pc->k;
			continue;

		case BPF_ALU|BPF_RSH|BPF_K:
			A >>= pc->k;
			continue;

		case BPF_ALU|BPF_NEG:
			A = -A;
			continue;

		case BPF_MISC|BPF_TAX:
			X = A;
			continue;

		case BPF_MISC|BPF_TXA:
			A = X;
			continue;
		}
	}
}

/*
 * Return true if the 'fcode' is a valid filter program.
 * The constraints are that each jump be forward and to a valid
 * code, that memory accesses are within valid ranges (to the
 * extent that this can be checked statically; loads of packet
 * data have to be, and are, also checked at run time), and that
 * the code terminates with either an accept or reject.
 *
 * The kernel needs to be able to verify an application's filter code.
 * Otherwise, a bogus program could easily crash the system.
 */
int
bpf_validate(f, len)
	const struct bpf_insn *f;
	int len;
{
	u_int i, from;
	const struct bpf_insn *p;

	if (len < 1)
		return 0;
	/*
	 * There's no maximum program length in userland.
	 */
#if defined(KERNEL) || defined(_KERNEL)
	if (len > BPF_MAXINSNS)
		return 0;
#endif

	for (i = 0; i < len; ++i) {
		p = &f[i];
		switch (BPF_CLASS(p->code)) {
		/*
		 * Check that memory operations use valid addresses.
		 */
		case BPF_LD:
		case BPF_LDX:
			switch (BPF_MODE(p->code)) {
			case BPF_IMM:
				break;
			case BPF_ABS:
			case BPF_IND:
			case BPF_MSH:
				/*
				 * There's no maximum packet data size
				 * in userland.  The runtime packet length
				 * check suffices.
				 */
#if defined(KERNEL) || defined(_KERNEL)
				/*
				 * More strict check with actual packet length
				 * is done runtime.
				 */
				if (p->k >= bpf_maxbufsize)
					return 0;
#endif
				break;
			case BPF_MEM:
				if (p->k >= BPF_MEMWORDS)
					return 0;
				break;
			case BPF_LEN:
				break;
			default:
				return 0;
			}
			break;
		case BPF_ST:
		case BPF_STX:
			if (p->k >= BPF_MEMWORDS)
				return 0;
			break;
		case BPF_ALU:
			switch (BPF_OP(p->code)) {
			case BPF_ADD:
			case BPF_SUB:
			case BPF_MUL:
			case BPF_OR:
			case BPF_AND:
			case BPF_LSH:
			case BPF_RSH:
			case BPF_NEG:
				break;
			case BPF_DIV:
				/*
				 * Check for constant division by 0.
				 */
				if (BPF_RVAL(p->code) == BPF_K && p->k == 0)
					return 0;
				break;
			default:
				return 0;
			}
			break;
		case BPF_JMP:
			/*
			 * Check that jumps are within the code block,
			 * and that unconditional branches don't go
			 * backwards as a result of an overflow.
			 * Unconditional branches have a 32-bit offset,
			 * so they could overflow; we check to make
			 * sure they don't.  Conditional branches have
			 * an 8-bit offset, and the from address is <=
			 * BPF_MAXINSNS, and we assume that BPF_MAXINSNS
			 * is sufficiently small that adding 255 to it
			 * won't overflow.
			 *
			 * We know that len is <= BPF_MAXINSNS, and we
			 * assume that BPF_MAXINSNS is < the maximum size
			 * of a u_int, so that i + 1 doesn't overflow.
			 *
			 * For userland, we don't know that the from
			 * or len are <= BPF_MAXINSNS, but we know that
			 * from <= len, and, except on a 64-bit system,
			 * it's unlikely that len, if it truly reflects
			 * the size of the program we've been handed,
			 * will be anywhere near the maximum size of
			 * a u_int.  We also don't check for backward
			 * branches, as we currently support them in
			 * userland for the protochain operation.
			 */
			from = i + 1;
			switch (BPF_OP(p->code)) {
			case BPF_JA:
#if defined(KERNEL) || defined(_KERNEL)
				if (from + p->k < from || from + p->k >= len)
#else
				if (from + p->k >= len)
#endif
					return 0;
				break;
			case BPF_JEQ:
			case BPF_JGT:
			case BPF_JGE:
			case BPF_JSET:
				if (from + p->jt >= len || from + p->jf >= len)
					return 0;
				break;
			default:
				return 0;
			}
			break;
		case BPF_RET:
			break;
		case BPF_MISC:
			break;
		default:
			return 0;
		}
	}
	return BPF_CLASS(f[len - 1].code) == BPF_RET;
}<|MERGE_RESOLUTION|>--- conflicted
+++ resolved
@@ -71,11 +71,7 @@
 
 #endif /* WIN32 */
 
-<<<<<<< HEAD
 #include <net/bpf.h>
-=======
-#include <pcap/bpf.h>
->>>>>>> de0d3203
 
 #if !defined(KERNEL) && !defined(_KERNEL)
 #include <stdlib.h>
