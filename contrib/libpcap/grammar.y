%{
/*
 * Copyright (c) 1988, 1989, 1990, 1991, 1992, 1993, 1994, 1995, 1996
 *	The Regents of the University of California.  All rights reserved.
 *
 * Redistribution and use in source and binary forms, with or without
 * modification, are permitted provided that: (1) source code distributions
 * retain the above copyright notice and this paragraph in its entirety, (2)
 * distributions including binary code include the above copyright notice and
 * this paragraph in its entirety in the documentation or other materials
 * provided with the distribution, and (3) all advertising materials mentioning
 * features or use of this software display the following acknowledgement:
 * ``This product includes software developed by the University of California,
 * Lawrence Berkeley Laboratory and its contributors.'' Neither the name of
 * the University nor the names of its contributors may be used to endorse
 * or promote products derived from this software without specific prior
 * written permission.
 * THIS SOFTWARE IS PROVIDED ``AS IS'' AND WITHOUT ANY EXPRESS OR IMPLIED
 * WARRANTIES, INCLUDING, WITHOUT LIMITATION, THE IMPLIED WARRANTIES OF
 * MERCHANTABILITY AND FITNESS FOR A PARTICULAR PURPOSE.
 *
 */
#ifndef lint
static const char rcsid[] _U_ =
    "@(#) $Header: /tcpdump/master/libpcap/grammar.y,v 1.99.2.2 2007/11/18 02:04:55 guy Exp $ (LBL)";
#endif

#ifdef HAVE_CONFIG_H
#include "config.h"
#endif

#ifdef WIN32
#include <pcap-stdinc.h>
#else /* WIN32 */
#include <sys/types.h>
#include <sys/socket.h>
#endif /* WIN32 */

#include <stdlib.h>

#ifndef WIN32
#if __STDC__
struct mbuf;
struct rtentry;
#endif

#include <netinet/in.h>
#endif /* WIN32 */

#include <stdio.h>

#include "pcap-int.h"

#include "gencode.h"
#ifdef HAVE_NET_PFVAR_H
#include <net/if.h>
#include <net/if_var.h>
#include <net/pf/pfvar.h>
#include <net/pf/if_pflog.h>
#endif
#include "ieee80211.h"
#include <pcap/namedb.h>

#include <netproto/802_11/ieee80211.h>

#ifdef HAVE_OS_PROTO_H
#include "os-proto.h"
#endif

#define QSET(q, p, d, a) (q).proto = (p),\
			 (q).dir = (d),\
			 (q).addr = (a)

<<<<<<< HEAD
static const char *ieee80211_mgt_names[] = IEEE80211_MGT_SUBTYPE_NAMES;
static const char *ieee80211_ctl_names[] = IEEE80211_CTL_SUBTYPE_NAMES;
static const char *ieee80211_data_names[] = IEEE80211_DATA_SUBTYPE_NAMES;
=======
struct tok {
	int v;			/* value */
	const char *s;		/* string */
};

static const struct tok ieee80211_types[] = {
	{ IEEE80211_FC0_TYPE_DATA, "data" },
	{ IEEE80211_FC0_TYPE_MGT, "mgt" },
	{ IEEE80211_FC0_TYPE_MGT, "management" },
	{ IEEE80211_FC0_TYPE_CTL, "ctl" },
	{ IEEE80211_FC0_TYPE_CTL, "control" },
	{ 0, NULL }
};
static const struct tok ieee80211_mgt_subtypes[] = {
	{ IEEE80211_FC0_SUBTYPE_ASSOC_REQ, "assocreq" },
	{ IEEE80211_FC0_SUBTYPE_ASSOC_REQ, "assoc-req" },
	{ IEEE80211_FC0_SUBTYPE_ASSOC_RESP, "assocresp" },
	{ IEEE80211_FC0_SUBTYPE_ASSOC_RESP, "assoc-resp" },
	{ IEEE80211_FC0_SUBTYPE_REASSOC_REQ, "reassocreq" },
	{ IEEE80211_FC0_SUBTYPE_REASSOC_REQ, "reassoc-req" },
	{ IEEE80211_FC0_SUBTYPE_REASSOC_RESP, "reassocresp" },
	{ IEEE80211_FC0_SUBTYPE_REASSOC_RESP, "reassoc-resp" },
	{ IEEE80211_FC0_SUBTYPE_PROBE_REQ, "probereq" },
	{ IEEE80211_FC0_SUBTYPE_PROBE_REQ, "probe-req" },
	{ IEEE80211_FC0_SUBTYPE_PROBE_RESP, "proberesp" },
	{ IEEE80211_FC0_SUBTYPE_PROBE_RESP, "probe-resp" },
	{ IEEE80211_FC0_SUBTYPE_BEACON, "beacon" },
	{ IEEE80211_FC0_SUBTYPE_ATIM, "atim" },
	{ IEEE80211_FC0_SUBTYPE_DISASSOC, "disassoc" },
	{ IEEE80211_FC0_SUBTYPE_DISASSOC, "disassociation" },
	{ IEEE80211_FC0_SUBTYPE_AUTH, "auth" },
	{ IEEE80211_FC0_SUBTYPE_AUTH, "authentication" },
	{ IEEE80211_FC0_SUBTYPE_DEAUTH, "deauth" },
	{ IEEE80211_FC0_SUBTYPE_DEAUTH, "deauthentication" },
	{ 0, NULL }
};
static const struct tok ieee80211_ctl_subtypes[] = {
	{ IEEE80211_FC0_SUBTYPE_PS_POLL, "ps-poll" },
	{ IEEE80211_FC0_SUBTYPE_RTS, "rts" },
	{ IEEE80211_FC0_SUBTYPE_CTS, "cts" },
	{ IEEE80211_FC0_SUBTYPE_ACK, "ack" },
	{ IEEE80211_FC0_SUBTYPE_CF_END, "cf-end" },
	{ IEEE80211_FC0_SUBTYPE_CF_END_ACK, "cf-end-ack" },
	{ 0, NULL }
};
static const struct tok ieee80211_data_subtypes[] = {
	{ IEEE80211_FC0_SUBTYPE_DATA, "data" },
	{ IEEE80211_FC0_SUBTYPE_CF_ACK, "data-cf-ack" },
	{ IEEE80211_FC0_SUBTYPE_CF_POLL, "data-cf-poll" },
	{ IEEE80211_FC0_SUBTYPE_CF_ACPL, "data-cf-ack-poll" },
	{ IEEE80211_FC0_SUBTYPE_NODATA, "null" },
	{ IEEE80211_FC0_SUBTYPE_NODATA_CF_ACK, "cf-ack" },
	{ IEEE80211_FC0_SUBTYPE_NODATA_CF_POLL, "cf-poll"  },
	{ IEEE80211_FC0_SUBTYPE_NODATA_CF_ACPL, "cf-ack-poll" },
	{ IEEE80211_FC0_SUBTYPE_QOS|IEEE80211_FC0_SUBTYPE_DATA, "qos-data" },
	{ IEEE80211_FC0_SUBTYPE_QOS|IEEE80211_FC0_SUBTYPE_CF_ACK, "qos-data-cf-ack" },
	{ IEEE80211_FC0_SUBTYPE_QOS|IEEE80211_FC0_SUBTYPE_CF_POLL, "qos-data-cf-poll" },
	{ IEEE80211_FC0_SUBTYPE_QOS|IEEE80211_FC0_SUBTYPE_CF_ACPL, "qos-data-cf-ack-poll" },
	{ IEEE80211_FC0_SUBTYPE_QOS|IEEE80211_FC0_SUBTYPE_NODATA, "qos" },
	{ IEEE80211_FC0_SUBTYPE_QOS|IEEE80211_FC0_SUBTYPE_NODATA_CF_POLL, "qos-cf-poll" },
	{ IEEE80211_FC0_SUBTYPE_QOS|IEEE80211_FC0_SUBTYPE_NODATA_CF_ACPL, "qos-cf-ack-poll" },
	{ 0, NULL }
};
struct type2tok {
	int type;
	const struct tok *tok;
};
static const struct type2tok ieee80211_type_subtypes[] = {
	{ IEEE80211_FC0_TYPE_MGT, ieee80211_mgt_subtypes },
	{ IEEE80211_FC0_TYPE_CTL, ieee80211_ctl_subtypes },
	{ IEEE80211_FC0_TYPE_DATA, ieee80211_data_subtypes },
	{ 0, NULL }
};

static int
str2tok(const char *str, const struct tok *toks)
{
	int i;

	for (i = 0; toks[i].s != NULL; i++) {
		if (pcap_strcasecmp(toks[i].s, str) == 0)
			return (toks[i].v);
	}
	return (-1);
}
>>>>>>> de0d3203

int n_errors = 0;

static struct qual qerr = { Q_UNDEF, Q_UNDEF, Q_UNDEF, Q_UNDEF };

static void
yyerror(const char *msg)
{
	++n_errors;
	bpf_error("%s", msg);
	/* NOTREACHED */
}

#ifndef YYBISON
int yyparse(void);

int
pcap_parse()
{
	return (yyparse());
}
#endif

#ifdef HAVE_NET_PFVAR_H
static int
pfreason_to_num(const char *reason)
{
	const char *reasons[] = PFRES_NAMES;
	int i;

	for (i = 0; reasons[i]; i++) {
		if (pcap_strcasecmp(reason, reasons[i]) == 0)
			return (i);
	}
	bpf_error("unknown PF reason");
	/*NOTREACHED*/
}

static int
pfaction_to_num(const char *action)
{
	if (pcap_strcasecmp(action, "pass") == 0 ||
	    pcap_strcasecmp(action, "accept") == 0)
		return (PF_PASS);
	else if (pcap_strcasecmp(action, "drop") == 0 ||
		pcap_strcasecmp(action, "block") == 0)
		return (PF_DROP);
#if HAVE_PF_NAT_THROUGH_PF_NORDR
	else if (pcap_strcasecmp(action, "rdr") == 0)
		return (PF_RDR);
	else if (pcap_strcasecmp(action, "nat") == 0)
		return (PF_NAT);
	else if (pcap_strcasecmp(action, "binat") == 0)
		return (PF_BINAT);
	else if (pcap_strcasecmp(action, "nordr") == 0)
		return (PF_NORDR);
#endif
	else {
		bpf_error("unknown PF action");
		/*NOTREACHED*/
	}
}
#else /* !HAVE_NET_PFVAR_H */
static int
pfreason_to_num(const char *reason)
{
	bpf_error("libpcap was compiled on a machine without pf support");
	/*NOTREACHED*/

	/* this is to make the VC compiler happy */
	return -1;
}

static int
pfaction_to_num(const char *action)
{
	bpf_error("libpcap was compiled on a machine without pf support");
	/*NOTREACHED*/

	/* this is to make the VC compiler happy */
	return -1;
}
#endif /* HAVE_NET_PFVAR_H */
%}

%union {
	int i;
	bpf_u_int32 h;
	u_char *e;
	char *s;
	struct stmt *stmt;
	struct arth *a;
	struct {
		struct qual q;
		int atmfieldtype;
		int mtp3fieldtype;
		struct block *b;
	} blk;
	struct block *rblk;
}

%type	<blk>	expr id nid pid term rterm qid
%type	<blk>	head
%type	<i>	pqual dqual aqual ndaqual
%type	<a>	arth narth
%type	<i>	byteop pname pnum relop irelop
%type	<blk>	and or paren not null prog
%type	<rblk>	other pfvar p80211
%type	<i>	atmtype atmmultitype
%type	<blk>	atmfield
%type	<blk>	atmfieldvalue atmvalue atmlistvalue
%type	<i>	mtp2type
%type	<blk>	mtp3field
%type	<blk>	mtp3fieldvalue mtp3value mtp3listvalue


%token  DST SRC HOST GATEWAY
%token  NET NETMASK PORT PORTRANGE LESS GREATER PROTO PROTOCHAIN CBYTE
%token  ARP RARP IP SCTP TCP UDP ICMP IGMP IGRP PIM VRRP
%token  ATALK AARP DECNET LAT SCA MOPRC MOPDL
%token  TK_BROADCAST TK_MULTICAST
%token  NUM INBOUND OUTBOUND
%token  PF_IFNAME PF_RSET PF_RNR PF_SRNR PF_REASON PF_ACTION
%token	TYPE SUBTYPE DIR ADDR1 ADDR2 ADDR3 ADDR4
%token  LINK
%token	GEQ LEQ NEQ
%token	ID EID HID HID6 AID
%token	LSH RSH
%token  LEN
%token  IPV6 ICMPV6 AH ESP
%token	VLAN MPLS
%token	PPPOED PPPOES
%token  ISO ESIS CLNP ISIS L1 L2 IIH LSP SNP CSNP PSNP 
%token  STP
%token  IPX
%token  NETBEUI
%token	LANE LLC METAC BCC SC ILMIC OAMF4EC OAMF4SC
%token	OAM OAMF4 CONNECTMSG METACONNECT
%token	VPI VCI
%token	RADIO
%token	FISU LSSU MSU
%token	SIO OPC DPC SLS
%token	TYPE SUBTYPE

%type	<s> ID
%type	<e> EID
%type	<e> AID
%type	<s> HID HID6
<<<<<<< HEAD
%type	<i> NUM action reason type subtype type_subtype
=======
%type	<i> NUM action reason type subtype type_subtype dir
>>>>>>> de0d3203

%left OR AND
%nonassoc  '!'
%left '|'
%left '&'
%left LSH RSH
%left '+' '-'
%left '*' '/'
%nonassoc UMINUS
%%
prog:	  null expr
{
	finish_parse($2.b);
}
	| null
	;
null:	  /* null */		{ $$.q = qerr; }
	;
expr:	  term
	| expr and term		{ gen_and($1.b, $3.b); $$ = $3; }
	| expr and id		{ gen_and($1.b, $3.b); $$ = $3; }
	| expr or term		{ gen_or($1.b, $3.b); $$ = $3; }
	| expr or id		{ gen_or($1.b, $3.b); $$ = $3; }
	;
and:	  AND			{ $$ = $<blk>0; }
	;
or:	  OR			{ $$ = $<blk>0; }
	;
id:	  nid
	| pnum			{ $$.b = gen_ncode(NULL, (bpf_u_int32)$1,
						   $$.q = $<blk>0.q); }
	| paren pid ')'		{ $$ = $2; }
	;
nid:	  ID			{ $$.b = gen_scode($1, $$.q = $<blk>0.q); }
	| HID '/' NUM		{ $$.b = gen_mcode($1, NULL, $3,
				    $$.q = $<blk>0.q); }
	| HID NETMASK HID	{ $$.b = gen_mcode($1, $3, 0,
				    $$.q = $<blk>0.q); }
	| HID			{
				  /* Decide how to parse HID based on proto */
				  $$.q = $<blk>0.q;
				  if ($$.q.addr == Q_PORT)
				  	bpf_error("'port' modifier applied to ip host");
				  else if ($$.q.addr == Q_PORTRANGE)
				  	bpf_error("'portrange' modifier applied to ip host");
				  else if ($$.q.addr == Q_PROTO)
				  	bpf_error("'proto' modifier applied to ip host");
				  else if ($$.q.addr == Q_PROTOCHAIN)
				  	bpf_error("'protochain' modifier applied to ip host");
				  $$.b = gen_ncode($1, 0, $$.q);
				}
	| HID6 '/' NUM		{
#ifdef INET6
				  $$.b = gen_mcode6($1, NULL, $3,
				    $$.q = $<blk>0.q);
#else
				  bpf_error("'ip6addr/prefixlen' not supported "
					"in this configuration");
#endif /*INET6*/
				}
	| HID6			{
#ifdef INET6
				  $$.b = gen_mcode6($1, 0, 128,
				    $$.q = $<blk>0.q);
#else
				  bpf_error("'ip6addr' not supported "
					"in this configuration");
#endif /*INET6*/
				}
	| EID			{ 
				  $$.b = gen_ecode($1, $$.q = $<blk>0.q);
				  /*
				   * $1 was allocated by "pcap_ether_aton()",
				   * so we must free it now that we're done
				   * with it.
				   */
				  free($1);
				}
	| AID			{
				  $$.b = gen_acode($1, $$.q = $<blk>0.q);
				  /*
				   * $1 was allocated by "pcap_ether_aton()",
				   * so we must free it now that we're done
				   * with it.
				   */
				  free($1);
				}
	| not id		{ gen_not($2.b); $$ = $2; }
	;
not:	  '!'			{ $$ = $<blk>0; }
	;
paren:	  '('			{ $$ = $<blk>0; }
	;
pid:	  nid
	| qid and id		{ gen_and($1.b, $3.b); $$ = $3; }
	| qid or id		{ gen_or($1.b, $3.b); $$ = $3; }
	;
qid:	  pnum			{ $$.b = gen_ncode(NULL, (bpf_u_int32)$1,
						   $$.q = $<blk>0.q); }
	| pid
	;
term:	  rterm
	| not term		{ gen_not($2.b); $$ = $2; }
	;
head:	  pqual dqual aqual	{ QSET($$.q, $1, $2, $3); }
	| pqual dqual		{ QSET($$.q, $1, $2, Q_DEFAULT); }
	| pqual aqual		{ QSET($$.q, $1, Q_DEFAULT, $2); }
	| pqual PROTO		{ QSET($$.q, $1, Q_DEFAULT, Q_PROTO); }
	| pqual PROTOCHAIN	{ QSET($$.q, $1, Q_DEFAULT, Q_PROTOCHAIN); }
	| pqual ndaqual		{ QSET($$.q, $1, Q_DEFAULT, $2); }
	;
rterm:	  head id		{ $$ = $2; }
	| paren expr ')'	{ $$.b = $2.b; $$.q = $1.q; }
	| pname			{ $$.b = gen_proto_abbrev($1); $$.q = qerr; }
	| arth relop arth	{ $$.b = gen_relation($2, $1, $3, 0);
				  $$.q = qerr; }
	| arth irelop arth	{ $$.b = gen_relation($2, $1, $3, 1);
				  $$.q = qerr; }
	| other			{ $$.b = $1; $$.q = qerr; }
	| atmtype		{ $$.b = gen_atmtype_abbrev($1); $$.q = qerr; }
	| atmmultitype		{ $$.b = gen_atmmulti_abbrev($1); $$.q = qerr; }
	| atmfield atmvalue	{ $$.b = $2.b; $$.q = qerr; }
	| mtp2type		{ $$.b = gen_mtp2type_abbrev($1); $$.q = qerr; }
	| mtp3field mtp3value	{ $$.b = $2.b; $$.q = qerr; }
	;
/* protocol level qualifiers */
pqual:	  pname
	|			{ $$ = Q_DEFAULT; }
	;
/* 'direction' qualifiers */
dqual:	  SRC			{ $$ = Q_SRC; }
	| DST			{ $$ = Q_DST; }
	| SRC OR DST		{ $$ = Q_OR; }
	| DST OR SRC		{ $$ = Q_OR; }
	| SRC AND DST		{ $$ = Q_AND; }
	| DST AND SRC		{ $$ = Q_AND; }
	| ADDR1			{ $$ = Q_ADDR1; }
	| ADDR2			{ $$ = Q_ADDR2; }
	| ADDR3			{ $$ = Q_ADDR3; }
	| ADDR4			{ $$ = Q_ADDR4; }
	;
/* address type qualifiers */
aqual:	  HOST			{ $$ = Q_HOST; }
	| NET			{ $$ = Q_NET; }
	| PORT			{ $$ = Q_PORT; }
	| PORTRANGE		{ $$ = Q_PORTRANGE; }
	;
/* non-directional address type qualifiers */
ndaqual:  GATEWAY		{ $$ = Q_GATEWAY; }
	;
pname:	  LINK			{ $$ = Q_LINK; }
	| IP			{ $$ = Q_IP; }
	| ARP			{ $$ = Q_ARP; }
	| RARP			{ $$ = Q_RARP; }
	| SCTP			{ $$ = Q_SCTP; }
	| TCP			{ $$ = Q_TCP; }
	| UDP			{ $$ = Q_UDP; }
	| ICMP			{ $$ = Q_ICMP; }
	| IGMP			{ $$ = Q_IGMP; }
	| IGRP			{ $$ = Q_IGRP; }
	| PIM			{ $$ = Q_PIM; }
	| VRRP			{ $$ = Q_VRRP; }
	| ATALK			{ $$ = Q_ATALK; }
	| AARP			{ $$ = Q_AARP; }
	| DECNET		{ $$ = Q_DECNET; }
	| LAT			{ $$ = Q_LAT; }
	| SCA			{ $$ = Q_SCA; }
	| MOPDL			{ $$ = Q_MOPDL; }
	| MOPRC			{ $$ = Q_MOPRC; }
	| IPV6			{ $$ = Q_IPV6; }
	| ICMPV6		{ $$ = Q_ICMPV6; }
	| AH			{ $$ = Q_AH; }
	| ESP			{ $$ = Q_ESP; }
	| ISO			{ $$ = Q_ISO; }
	| ESIS			{ $$ = Q_ESIS; }
	| ISIS			{ $$ = Q_ISIS; }
	| L1			{ $$ = Q_ISIS_L1; }
	| L2			{ $$ = Q_ISIS_L2; }
	| IIH			{ $$ = Q_ISIS_IIH; }
	| LSP			{ $$ = Q_ISIS_LSP; }
	| SNP			{ $$ = Q_ISIS_SNP; }
	| PSNP			{ $$ = Q_ISIS_PSNP; }
	| CSNP			{ $$ = Q_ISIS_CSNP; }
	| CLNP			{ $$ = Q_CLNP; }
	| STP			{ $$ = Q_STP; }
	| IPX			{ $$ = Q_IPX; }
	| NETBEUI		{ $$ = Q_NETBEUI; }
	| RADIO			{ $$ = Q_RADIO; }
	;
other:	  pqual TK_BROADCAST	{ $$ = gen_broadcast($1); }
	| pqual TK_MULTICAST	{ $$ = gen_multicast($1); }
	| LESS NUM		{ $$ = gen_less($2); }
	| GREATER NUM		{ $$ = gen_greater($2); }
	| CBYTE NUM byteop NUM	{ $$ = gen_byteop($3, $2, $4); }
	| INBOUND		{ $$ = gen_inbound(0); }
	| OUTBOUND		{ $$ = gen_inbound(1); }
	| VLAN pnum		{ $$ = gen_vlan($2); }
	| VLAN			{ $$ = gen_vlan(-1); }
	| MPLS pnum		{ $$ = gen_mpls($2); }
	| MPLS			{ $$ = gen_mpls(-1); }
	| PPPOED		{ $$ = gen_pppoed(); }
	| PPPOES		{ $$ = gen_pppoes(); }
	| pfvar			{ $$ = $1; }
	| pqual p80211		{ $$ = $2; }
	;

pfvar:	  PF_IFNAME ID		{ $$ = gen_pf_ifname($2); }
	| PF_RSET ID		{ $$ = gen_pf_ruleset($2); }
	| PF_RNR NUM		{ $$ = gen_pf_rnr($2); }
	| PF_SRNR NUM		{ $$ = gen_pf_srnr($2); }
	| PF_REASON reason	{ $$ = gen_pf_reason($2); }
	| PF_ACTION action	{ $$ = gen_pf_action($2); }
	;

p80211:   TYPE type SUBTYPE subtype
				{ $$ = gen_p80211_type($2 | $4,
					IEEE80211_FC0_TYPE_MASK |
					IEEE80211_FC0_SUBTYPE_MASK);
				}
	| TYPE type		{ $$ = gen_p80211_type($2,
					IEEE80211_FC0_TYPE_MASK);
				}
	| SUBTYPE type_subtype	{ $$ = gen_p80211_type($2,
					IEEE80211_FC0_TYPE_MASK |
					IEEE80211_FC0_SUBTYPE_MASK);
				}
<<<<<<< HEAD
	;

type:	  NUM
	| ID			{ const char *names[] = IEEE80211_TYPE_NAMES;
				  int i, lim;
				  lim = (IEEE80211_FC0_TYPE_MASK >> IEEE80211_FC0_TYPE_SHIFT) + 1;
				  for (i = 0; i < lim; ++i) {
				  	if (pcap_strcasecmp($1, names[i]) == 0) {
						$$ = i << IEEE80211_FC0_TYPE_SHIFT;
						break;
					}
				  }
				  if (i == lim)
=======
	| DIR dir		{ $$ = gen_p80211_fcdir($2); }
	;

type:	  NUM
	| ID			{ $$ = str2tok($1, ieee80211_types);
				  if ($$ == -1)
>>>>>>> de0d3203
				  	bpf_error("unknown 802.11 type name");
				}
	;

subtype:  NUM
<<<<<<< HEAD
	| ID			{ const char **names;
				  int i, lim;
				  if ($<i>-1 == IEEE80211_FC0_TYPE_MGT)
				  	names = ieee80211_mgt_names;
				  else if ($<i>-1 == IEEE80211_FC0_TYPE_CTL)
				  	names = ieee80211_ctl_names;
				  else if ($<i>-1 == IEEE80211_FC0_TYPE_DATA)
				  	names = ieee80211_data_names;
				  else
				  	bpf_error("unknown 802.11 type");
				  lim = (IEEE80211_FC0_SUBTYPE_MASK >> IEEE80211_FC0_SUBTYPE_SHIFT) + 1;
				  for (i = 0; i < lim; ++i) {
				  	if (pcap_strcasecmp($1, names[i]) == 0) {
						$$ = i << IEEE80211_FC0_SUBTYPE_SHIFT;
						break;
					}
				  }
				  if (i == lim)
				  	bpf_error("unknown 802.11 subtype name");
				}
	;

type_subtype:	ID		{ const char **sub_names[] = {
					ieee80211_mgt_names,
					ieee80211_ctl_names,
					ieee80211_data_names
				  };
				  int i, j, lim, sub_lim;
				  sub_lim = sizeof(sub_names) / sizeof(sub_names[0]);
				  lim = (IEEE80211_FC0_SUBTYPE_MASK >> IEEE80211_FC0_SUBTYPE_SHIFT) + 1;
				  for (i = 0; i < sub_lim; ++i) {
				  	const char **names = sub_names[i];
				  	for (j = 0; j < lim; ++j) {
						if (pcap_strcasecmp($1, names[j]) == 0)
							break;
					}
					if (j != lim) {
						$$ = (i << IEEE80211_FC0_TYPE_SHIFT) |
						     (j << IEEE80211_FC0_SUBTYPE_SHIFT);
						break;
					}
				  }
				  if (i == sub_lim)
				  	bpf_error("unknown 802.11 subtype name");
				}
		;

=======
	| ID			{ const struct tok *types = NULL;
				  int i;
				  for (i = 0;; i++) {
				  	if (ieee80211_type_subtypes[i].tok == NULL) {
				  		/* Ran out of types */
						bpf_error("unknown 802.11 type");
						break;
					}
					if ($<i>-1 == ieee80211_type_subtypes[i].type) {
						types = ieee80211_type_subtypes[i].tok;
						break;
					}
				  }

				  $$ = str2tok($1, types);
				  if ($$ == -1)
					bpf_error("unknown 802.11 subtype name");
				}
	;

type_subtype:	ID		{ int i;
				  for (i = 0;; i++) {
				  	if (ieee80211_type_subtypes[i].tok == NULL) {
				  		/* Ran out of types */
						bpf_error("unknown 802.11 type name");
						break;
					}
					$$ = str2tok($1, ieee80211_type_subtypes[i].tok);
					if ($$ != -1) {
						$$ |= ieee80211_type_subtypes[i].type;
						break;
					}
				  }
				}
		;

dir:	  NUM
	| ID			{ if (pcap_strcasecmp($1, "nods") == 0)
					$$ = IEEE80211_FC1_DIR_NODS;
				  else if (pcap_strcasecmp($1, "tods") == 0)
					$$ = IEEE80211_FC1_DIR_TODS;
				  else if (pcap_strcasecmp($1, "fromds") == 0)
					$$ = IEEE80211_FC1_DIR_FROMDS;
				  else if (pcap_strcasecmp($1, "dstods") == 0)
					$$ = IEEE80211_FC1_DIR_DSTODS;
				  else
					bpf_error("unknown 802.11 direction");
				}
	;

>>>>>>> de0d3203
reason:	  NUM			{ $$ = $1; }
	| ID			{ $$ = pfreason_to_num($1); }
	;

action:	  ID			{ $$ = pfaction_to_num($1); }
	;

relop:	  '>'			{ $$ = BPF_JGT; }
	| GEQ			{ $$ = BPF_JGE; }
	| '='			{ $$ = BPF_JEQ; }
	;
irelop:	  LEQ			{ $$ = BPF_JGT; }
	| '<'			{ $$ = BPF_JGE; }
	| NEQ			{ $$ = BPF_JEQ; }
	;
arth:	  pnum			{ $$ = gen_loadi($1); }
	| narth
	;
narth:	  pname '[' arth ']'		{ $$ = gen_load($1, $3, 1); }
	| pname '[' arth ':' NUM ']'	{ $$ = gen_load($1, $3, $5); }
	| arth '+' arth			{ $$ = gen_arth(BPF_ADD, $1, $3); }
	| arth '-' arth			{ $$ = gen_arth(BPF_SUB, $1, $3); }
	| arth '*' arth			{ $$ = gen_arth(BPF_MUL, $1, $3); }
	| arth '/' arth			{ $$ = gen_arth(BPF_DIV, $1, $3); }
	| arth '&' arth			{ $$ = gen_arth(BPF_AND, $1, $3); }
	| arth '|' arth			{ $$ = gen_arth(BPF_OR, $1, $3); }
	| arth LSH arth			{ $$ = gen_arth(BPF_LSH, $1, $3); }
	| arth RSH arth			{ $$ = gen_arth(BPF_RSH, $1, $3); }
	| '-' arth %prec UMINUS		{ $$ = gen_neg($2); }
	| paren narth ')'		{ $$ = $2; }
	| LEN				{ $$ = gen_loadlen(); }
	;
byteop:	  '&'			{ $$ = '&'; }
	| '|'			{ $$ = '|'; }
	| '<'			{ $$ = '<'; }
	| '>'			{ $$ = '>'; }
	| '='			{ $$ = '='; }
	;
pnum:	  NUM
	| paren pnum ')'	{ $$ = $2; }
	;
atmtype: LANE			{ $$ = A_LANE; }
	| LLC			{ $$ = A_LLC; }
	| METAC			{ $$ = A_METAC;	}
	| BCC			{ $$ = A_BCC; }
	| OAMF4EC		{ $$ = A_OAMF4EC; }
	| OAMF4SC		{ $$ = A_OAMF4SC; }
	| SC			{ $$ = A_SC; }
	| ILMIC			{ $$ = A_ILMIC; }
	;
atmmultitype: OAM		{ $$ = A_OAM; }
	| OAMF4			{ $$ = A_OAMF4; }
	| CONNECTMSG		{ $$ = A_CONNECTMSG; }
	| METACONNECT		{ $$ = A_METACONNECT; }
	;
	/* ATM field types quantifier */
atmfield: VPI			{ $$.atmfieldtype = A_VPI; }
	| VCI			{ $$.atmfieldtype = A_VCI; }
	;
atmvalue: atmfieldvalue
	| relop NUM		{ $$.b = gen_atmfield_code($<blk>0.atmfieldtype, (bpf_int32)$2, (bpf_u_int32)$1, 0); }
	| irelop NUM		{ $$.b = gen_atmfield_code($<blk>0.atmfieldtype, (bpf_int32)$2, (bpf_u_int32)$1, 1); }
	| paren atmlistvalue ')' { $$.b = $2.b; $$.q = qerr; }
	;
atmfieldvalue: NUM {
	$$.atmfieldtype = $<blk>0.atmfieldtype;
	if ($$.atmfieldtype == A_VPI ||
	    $$.atmfieldtype == A_VCI)
		$$.b = gen_atmfield_code($$.atmfieldtype, (bpf_int32) $1, BPF_JEQ, 0);
	}
	;
atmlistvalue: atmfieldvalue
	| atmlistvalue or atmfieldvalue { gen_or($1.b, $3.b); $$ = $3; }
	;
	/* MTP2 types quantifier */
mtp2type: FISU			{ $$ = M_FISU; }
	| LSSU			{ $$ = M_LSSU; }
	| MSU			{ $$ = M_MSU; }
	;
	/* MTP3 field types quantifier */
mtp3field: SIO			{ $$.mtp3fieldtype = M_SIO; }
	| OPC			{ $$.mtp3fieldtype = M_OPC; }
	| DPC			{ $$.mtp3fieldtype = M_DPC; }
	| SLS                   { $$.mtp3fieldtype = M_SLS; }
	;
mtp3value: mtp3fieldvalue
	| relop NUM		{ $$.b = gen_mtp3field_code($<blk>0.mtp3fieldtype, (u_int)$2, (u_int)$1, 0); }
	| irelop NUM		{ $$.b = gen_mtp3field_code($<blk>0.mtp3fieldtype, (u_int)$2, (u_int)$1, 1); }
	| paren mtp3listvalue ')' { $$.b = $2.b; $$.q = qerr; }
	;
mtp3fieldvalue: NUM {
	$$.mtp3fieldtype = $<blk>0.mtp3fieldtype;
	if ($$.mtp3fieldtype == M_SIO ||
	    $$.mtp3fieldtype == M_OPC ||
	    $$.mtp3fieldtype == M_DPC ||
	    $$.mtp3fieldtype == M_SLS )
		$$.b = gen_mtp3field_code($$.mtp3fieldtype, (u_int) $1, BPF_JEQ, 0);
	}
	;
mtp3listvalue: mtp3fieldvalue
	| mtp3listvalue or mtp3fieldvalue { gen_or($1.b, $3.b); $$ = $3; }
	;
%%<|MERGE_RESOLUTION|>--- conflicted
+++ resolved
@@ -58,10 +58,8 @@
 #include <net/pf/pfvar.h>
 #include <net/pf/if_pflog.h>
 #endif
-#include "ieee80211.h"
+#include <netproto/802_11/ieee80211.h>
 #include <pcap/namedb.h>
-
-#include <netproto/802_11/ieee80211.h>
 
 #ifdef HAVE_OS_PROTO_H
 #include "os-proto.h"
@@ -71,11 +69,6 @@
 			 (q).dir = (d),\
 			 (q).addr = (a)
 
-<<<<<<< HEAD
-static const char *ieee80211_mgt_names[] = IEEE80211_MGT_SUBTYPE_NAMES;
-static const char *ieee80211_ctl_names[] = IEEE80211_CTL_SUBTYPE_NAMES;
-static const char *ieee80211_data_names[] = IEEE80211_DATA_SUBTYPE_NAMES;
-=======
 struct tok {
 	int v;			/* value */
 	const char *s;		/* string */
@@ -127,16 +120,16 @@
 	{ IEEE80211_FC0_SUBTYPE_CF_POLL, "data-cf-poll" },
 	{ IEEE80211_FC0_SUBTYPE_CF_ACPL, "data-cf-ack-poll" },
 	{ IEEE80211_FC0_SUBTYPE_NODATA, "null" },
-	{ IEEE80211_FC0_SUBTYPE_NODATA_CF_ACK, "cf-ack" },
-	{ IEEE80211_FC0_SUBTYPE_NODATA_CF_POLL, "cf-poll"  },
-	{ IEEE80211_FC0_SUBTYPE_NODATA_CF_ACPL, "cf-ack-poll" },
+	{ IEEE80211_FC0_SUBTYPE_CFACK, "cf-ack" },
+	{ IEEE80211_FC0_SUBTYPE_CFPOLL, "cf-poll"  },
+	{ IEEE80211_FC0_SUBTYPE_CF_ACK_CF_ACK, "cf-ack-poll" },
 	{ IEEE80211_FC0_SUBTYPE_QOS|IEEE80211_FC0_SUBTYPE_DATA, "qos-data" },
 	{ IEEE80211_FC0_SUBTYPE_QOS|IEEE80211_FC0_SUBTYPE_CF_ACK, "qos-data-cf-ack" },
 	{ IEEE80211_FC0_SUBTYPE_QOS|IEEE80211_FC0_SUBTYPE_CF_POLL, "qos-data-cf-poll" },
 	{ IEEE80211_FC0_SUBTYPE_QOS|IEEE80211_FC0_SUBTYPE_CF_ACPL, "qos-data-cf-ack-poll" },
 	{ IEEE80211_FC0_SUBTYPE_QOS|IEEE80211_FC0_SUBTYPE_NODATA, "qos" },
-	{ IEEE80211_FC0_SUBTYPE_QOS|IEEE80211_FC0_SUBTYPE_NODATA_CF_POLL, "qos-cf-poll" },
-	{ IEEE80211_FC0_SUBTYPE_QOS|IEEE80211_FC0_SUBTYPE_NODATA_CF_ACPL, "qos-cf-ack-poll" },
+	{ IEEE80211_FC0_SUBTYPE_QOS|IEEE80211_FC0_SUBTYPE_CFPOLL, "qos-cf-poll" },
+	{ IEEE80211_FC0_SUBTYPE_QOS|IEEE80211_FC0_SUBTYPE_CF_ACK_CF_ACK, "qos-cf-ack-poll" },
 	{ 0, NULL }
 };
 struct type2tok {
@@ -161,7 +154,6 @@
 	}
 	return (-1);
 }
->>>>>>> de0d3203
 
 int n_errors = 0;
 
@@ -304,17 +296,12 @@
 %token	RADIO
 %token	FISU LSSU MSU
 %token	SIO OPC DPC SLS
-%token	TYPE SUBTYPE
 
 %type	<s> ID
 %type	<e> EID
 %type	<e> AID
 %type	<s> HID HID6
-<<<<<<< HEAD
-%type	<i> NUM action reason type subtype type_subtype
-=======
 %type	<i> NUM action reason type subtype type_subtype dir
->>>>>>> de0d3203
 
 %left OR AND
 %nonassoc  '!'
@@ -541,82 +528,17 @@
 					IEEE80211_FC0_TYPE_MASK |
 					IEEE80211_FC0_SUBTYPE_MASK);
 				}
-<<<<<<< HEAD
-	;
-
-type:	  NUM
-	| ID			{ const char *names[] = IEEE80211_TYPE_NAMES;
-				  int i, lim;
-				  lim = (IEEE80211_FC0_TYPE_MASK >> IEEE80211_FC0_TYPE_SHIFT) + 1;
-				  for (i = 0; i < lim; ++i) {
-				  	if (pcap_strcasecmp($1, names[i]) == 0) {
-						$$ = i << IEEE80211_FC0_TYPE_SHIFT;
-						break;
-					}
-				  }
-				  if (i == lim)
-=======
 	| DIR dir		{ $$ = gen_p80211_fcdir($2); }
 	;
 
 type:	  NUM
 	| ID			{ $$ = str2tok($1, ieee80211_types);
 				  if ($$ == -1)
->>>>>>> de0d3203
 				  	bpf_error("unknown 802.11 type name");
 				}
 	;
 
 subtype:  NUM
-<<<<<<< HEAD
-	| ID			{ const char **names;
-				  int i, lim;
-				  if ($<i>-1 == IEEE80211_FC0_TYPE_MGT)
-				  	names = ieee80211_mgt_names;
-				  else if ($<i>-1 == IEEE80211_FC0_TYPE_CTL)
-				  	names = ieee80211_ctl_names;
-				  else if ($<i>-1 == IEEE80211_FC0_TYPE_DATA)
-				  	names = ieee80211_data_names;
-				  else
-				  	bpf_error("unknown 802.11 type");
-				  lim = (IEEE80211_FC0_SUBTYPE_MASK >> IEEE80211_FC0_SUBTYPE_SHIFT) + 1;
-				  for (i = 0; i < lim; ++i) {
-				  	if (pcap_strcasecmp($1, names[i]) == 0) {
-						$$ = i << IEEE80211_FC0_SUBTYPE_SHIFT;
-						break;
-					}
-				  }
-				  if (i == lim)
-				  	bpf_error("unknown 802.11 subtype name");
-				}
-	;
-
-type_subtype:	ID		{ const char **sub_names[] = {
-					ieee80211_mgt_names,
-					ieee80211_ctl_names,
-					ieee80211_data_names
-				  };
-				  int i, j, lim, sub_lim;
-				  sub_lim = sizeof(sub_names) / sizeof(sub_names[0]);
-				  lim = (IEEE80211_FC0_SUBTYPE_MASK >> IEEE80211_FC0_SUBTYPE_SHIFT) + 1;
-				  for (i = 0; i < sub_lim; ++i) {
-				  	const char **names = sub_names[i];
-				  	for (j = 0; j < lim; ++j) {
-						if (pcap_strcasecmp($1, names[j]) == 0)
-							break;
-					}
-					if (j != lim) {
-						$$ = (i << IEEE80211_FC0_TYPE_SHIFT) |
-						     (j << IEEE80211_FC0_SUBTYPE_SHIFT);
-						break;
-					}
-				  }
-				  if (i == sub_lim)
-				  	bpf_error("unknown 802.11 subtype name");
-				}
-		;
-
-=======
 	| ID			{ const struct tok *types = NULL;
 				  int i;
 				  for (i = 0;; i++) {
@@ -667,7 +589,6 @@
 				}
 	;
 
->>>>>>> de0d3203
 reason:	  NUM			{ $$ = $1; }
 	| ID			{ $$ = pfreason_to_num($1); }
 	;
