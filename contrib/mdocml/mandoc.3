--- conflicted
+++ resolved
@@ -15,11 +15,7 @@
 .\" ACTION OF CONTRACT, NEGLIGENCE OR OTHER TORTIOUS ACTION, ARISING OUT OF
 .\" OR IN CONNECTION WITH THE USE OR PERFORMANCE OF THIS SOFTWARE.
 .\"
-<<<<<<< HEAD
-.Dd April 14, 2013
-=======
 .Dd $Mdocdate: September 16 2013 $
->>>>>>> f88b6c16
 .Dt MANDOC 3
 .Os
 .Sh NAME
