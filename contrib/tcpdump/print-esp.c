--- conflicted
+++ resolved
@@ -331,22 +331,6 @@
 		free(pt);
 		return 0;
 	}
-<<<<<<< HEAD
-	EVP_Cipher(ctx, output_buffer, input_buffer, len);
-	EVP_CIPHER_CTX_free(ctx);
-
-	/*
-	 * XXX - of course this is wrong, because buf is a const buffer,
-	 * but changing this would require a more complicated fix.
-	 */
-	memcpy(__DECONST(u_char *, buf), output_buffer, len);
-	free(input_buffer);
-	free(output_buffer);
-
-	ndo->ndo_packetp = buf;
-	ndo->ndo_snapend = end;
-=======
->>>>>>> ed775ee7
 
 	return 1;
 }
@@ -869,23 +853,6 @@
 	 */
 	payloadlen = ep - ct;
 
-<<<<<<< HEAD
-			EVP_Cipher(ctx, output_buffer, input_buffer, len);
-			free(input_buffer);
-			EVP_CIPHER_CTX_free(ctx);
-			/*
-			 * XXX - of course this is wrong, because buf is a
-			 * const buffer, but changing this would require a
-			 * more complicated fix.
-			 */
-			memcpy(__DECONST(u_char *, p + ivlen), output_buffer, len);
-			free(output_buffer);
-			advance = ivoff - (const u_char *)esp + ivlen;
-		} else
-			advance = sizeof(struct newesp);
-	} else
-		advance = sizeof(struct newesp);
-=======
 	if (sa->evp == NULL)
 		return;
 
@@ -915,7 +882,6 @@
 		(*ndo->ndo_error)(ndo, S_ERR_ND_MEM_ALLOC,
 			"%s: can't push buffer on buffer stack", __func__);
 	}
->>>>>>> ed775ee7
 
 	/*
 	 * Sanity check for pad length; if it, plus 2 for the pad
